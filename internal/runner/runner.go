--- conflicted
+++ resolved
@@ -691,11 +691,7 @@
 			value := v.Load()
 			if value > 0 {
 				if k == templates.Unsigned && !r.options.Silent && !config.DefaultConfig.HideTemplateSigWarning {
-<<<<<<< HEAD
 					gologger.Print().Msgf("[%v] Loading %d unsigned templates for scan. Use with caution.", r.colorizer.BrightYellow("WRN"), value)
-=======
-					gologger.Print().Msgf("[%v] Executing %d unsigned templates for scan. Use with caution.", aurora.BrightYellow("WRN"), value)
->>>>>>> 39ee0b7c
 				} else {
 					gologger.Info().Msgf("Executing %d signed templates from %s", value, k)
 				}
