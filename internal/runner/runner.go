--- conflicted
+++ resolved
@@ -84,12 +84,9 @@
 	resumeCfg        *types.ResumeCfg
 	pprofServer      *http.Server
 	pdcpUploadErrMsg string
-<<<<<<< HEAD
 	inputProvider    provider.InputProvider
-=======
 	//general purpose temporary directory
 	tmpDir string
->>>>>>> bbac102c
 }
 
 const pprofServerAddress = "127.0.0.1:8086"
@@ -454,6 +451,24 @@
 		executorOpts.AuthProvider = provider
 	}
 
+	if len(r.options.SecretsFile) > 0 && !r.options.Validate {
+		authTmplStore, err := GetAuthTmplStore(*r.options, r.catalog, executorOpts)
+		if err != nil {
+			return errors.Wrap(err, "failed to load dynamic auth templates")
+		}
+		authOpts := &authprovider.AuthProviderOptions{SecretsFiles: r.options.SecretsFile}
+		authOpts.LazyFetchSecret = GetLazyAuthFetchCallback(&AuthLazyFetchOptions{
+			TemplateStore: authTmplStore,
+			ExecOpts:      executorOpts,
+		})
+		// initialize auth provider
+		provider, err := authprovider.NewAuthProvider(authOpts)
+		if err != nil {
+			return errors.Wrap(err, "could not create auth provider")
+		}
+		executorOpts.AuthProvider = provider
+	}
+
 	if r.options.ShouldUseHostError() {
 		cache := hosterrorscache.New(r.options.MaxHostError, hosterrorscache.DefaultMaxHostsCount, r.options.TrackError)
 		cache.SetVerbose(r.options.Verbose)
