package telnet

import (
	"context"
	"net"
	"strconv"
	"time"

	"github.com/praetorian-inc/fingerprintx/pkg/plugins"
	"github.com/praetorian-inc/fingerprintx/pkg/plugins/services/telnet"
	"github.com/projectdiscovery/nuclei/v3/pkg/protocols/common/protocolstate"
)

type (
	// IsTelnetResponse is the response from the IsTelnet function.
	// this is returned by IsTelnet function.
	// @example
	// ```javascript
	// const telnet = require('nuclei/telnet');
	// const isTelnet = telnet.IsTelnet('acme.com', 23);
	// log(toJSON(isTelnet));
	// ```
	IsTelnetResponse struct {
		IsTelnet bool
		Banner   string
	}
)

// IsTelnet checks if a host is running a Telnet server.
// @example
// ```javascript
// const telnet = require('nuclei/telnet');
// const isTelnet = telnet.IsTelnet('acme.com', 23);
// log(toJSON(isTelnet));
// ```
<<<<<<< HEAD
func (c *TelnetClient) IsTelnet(host string, port int) (IsTelnetResponse, error) {
	return memoizedisTelnet(host, port)
}

// @memo
func isTelnet(host string, port int) (IsTelnetResponse, error) {
=======
func IsTelnet(host string, port int) (IsTelnetResponse, error) {
>>>>>>> e7252a4f
	resp := IsTelnetResponse{}

	timeout := 5 * time.Second
	conn, err := protocolstate.Dialer.Dial(context.TODO(), "tcp", net.JoinHostPort(host, strconv.Itoa(port)))
	if err != nil {
		return resp, err
	}
	defer conn.Close()

	telnetPlugin := telnet.TELNETPlugin{}
	service, err := telnetPlugin.Run(conn, timeout, plugins.Target{Host: host})
	if err != nil {
		return resp, err
	}
	if service == nil {
		return resp, nil
	}
	resp.Banner = service.Metadata().(plugins.ServiceTelnet).ServerData
	resp.IsTelnet = true
	return resp, nil
}<|MERGE_RESOLUTION|>--- conflicted
+++ resolved
@@ -33,16 +33,7 @@
 // const isTelnet = telnet.IsTelnet('acme.com', 23);
 // log(toJSON(isTelnet));
 // ```
-<<<<<<< HEAD
-func (c *TelnetClient) IsTelnet(host string, port int) (IsTelnetResponse, error) {
-	return memoizedisTelnet(host, port)
-}
-
-// @memo
-func isTelnet(host string, port int) (IsTelnetResponse, error) {
-=======
 func IsTelnet(host string, port int) (IsTelnetResponse, error) {
->>>>>>> e7252a4f
 	resp := IsTelnetResponse{}
 
 	timeout := 5 * time.Second
