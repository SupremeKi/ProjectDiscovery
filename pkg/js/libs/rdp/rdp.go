--- conflicted
+++ resolved
@@ -35,16 +35,7 @@
 // const isRDP = rdp.IsRDP('acme.com', 3389);
 // log(toJSON(isRDP));
 // ```
-<<<<<<< HEAD
-func (c *RDPClient) IsRDP(host string, port int) (IsRDPResponse, error) {
-	return memoizedisRDP(host, port)
-}
-
-// @memo
-func isRDP(host string, port int) (IsRDPResponse, error) {
-=======
 func IsRDP(host string, port int) (IsRDPResponse, error) {
->>>>>>> e7252a4f
 	resp := IsRDPResponse{}
 
 	timeout := 5 * time.Second
@@ -90,16 +81,7 @@
 // const checkRDPAuth = rdp.CheckRDPAuth('acme.com', 3389);
 // log(toJSON(checkRDPAuth));
 // ```
-<<<<<<< HEAD
-func (c *RDPClient) CheckRDPAuth(host string, port int) (CheckRDPAuthResponse, error) {
-	return memoizedcheckRDPAuth(host, port)
-}
-
-// @memo
-func checkRDPAuth(host string, port int) (CheckRDPAuthResponse, error) {
-=======
 func CheckRDPAuth(host string, port int) (CheckRDPAuthResponse, error) {
->>>>>>> e7252a4f
 	resp := CheckRDPAuthResponse{}
 
 	timeout := 5 * time.Second
