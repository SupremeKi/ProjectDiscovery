package dns

import (
	"encoding/hex"
	"fmt"
	"net/url"
	"strings"
	"sync"

	"github.com/miekg/dns"
	"github.com/pkg/errors"
	"go.uber.org/multierr"
	"golang.org/x/exp/maps"
	"golang.org/x/sync/errgroup"

	"github.com/projectdiscovery/gologger"
	"github.com/projectdiscovery/nuclei/v3/pkg/output"
	"github.com/projectdiscovery/nuclei/v3/pkg/protocols"
	"github.com/projectdiscovery/nuclei/v3/pkg/protocols/common/contextargs"
	"github.com/projectdiscovery/nuclei/v3/pkg/protocols/common/expressions"
	"github.com/projectdiscovery/nuclei/v3/pkg/protocols/common/generators"
	"github.com/projectdiscovery/nuclei/v3/pkg/protocols/common/helpers/eventcreator"
	"github.com/projectdiscovery/nuclei/v3/pkg/protocols/common/helpers/responsehighlighter"
	"github.com/projectdiscovery/nuclei/v3/pkg/protocols/common/utils/vardump"
	protocolutils "github.com/projectdiscovery/nuclei/v3/pkg/protocols/utils"
	templateTypes "github.com/projectdiscovery/nuclei/v3/pkg/templates/types"
	"github.com/projectdiscovery/nuclei/v3/pkg/utils"
	"github.com/projectdiscovery/retryabledns"
	iputil "github.com/projectdiscovery/utils/ip"
	syncutil "github.com/projectdiscovery/utils/sync"
)

// Type returns the type of the protocol request
func (request *Request) Type() templateTypes.ProtocolType {
	return templateTypes.DNSProtocol
}

// ExecuteWithResults executes the protocol requests and invokes the callback for each result
// todo: in order to avoid nested callback hell the onResult invocation happens within this closure
func (request *Request) ExecuteWithResults(input *contextargs.Context, metadata, previous output.InternalEvent) <-chan protocols.Result {
	results := make(chan protocols.Result)
	onResult := func(event *output.InternalWrappedEvent) {
		results <- protocols.Result{Event: event}
	}

	var errGroup errgroup.Group

	errGroup.Go(func() error {
		// Parse the URL and return domain if URL.
		var domain string
		if utils.IsURL(input.MetaInput.Input) {
			domain = extractDomain(input.MetaInput.Input)
		} else {
			domain = input.MetaInput.Input
		}

<<<<<<< HEAD
		var err error
		domain, err = request.parseDNSInput(domain)
		if err != nil {
			return errors.Wrap(err, "could not build request")
		}

		vars := protocolutils.GenerateDNSVariables(domain)
		// optionvars are vars passed from CLI or env variables
		optionVars := generators.BuildPayloadFromOptions(request.options.Options)
		// merge with metadata (eg. from workflow context)
		if request.options.HasTemplateCtx(input.MetaInput) {
			vars = generators.MergeMaps(vars, metadata, optionVars, request.options.GetTemplateCtx(input.MetaInput).GetAll())
		}
		variablesMap := request.options.Variables.Evaluate(vars)
		vars = generators.MergeMaps(vars, variablesMap, request.options.Constants)
=======
	// if request threads matches global payload concurrency we follow it
	shouldFollowGlobal := request.Threads == request.options.Options.PayloadConcurrency

	if request.generator != nil {
		iterator := request.generator.NewIterator()
		swg, err := syncutil.New(syncutil.WithSize(request.Threads))
		if err != nil {
			return err
		}
		var multiErr error
		m := &sync.Mutex{}
>>>>>>> 721ddda9

		// if request threads matches global payload concurrency we follow it
		shouldFollowGlobal := request.Threads == request.options.Options.PayloadConcurrency

		if request.generator != nil {
			iterator := request.generator.NewIterator()
			swg, err := syncutil.New(syncutil.WithSize(request.Threads))
			if err != nil {
				return err
			}
<<<<<<< HEAD
			var multiErr error
			m := &sync.Mutex{}

			for {
				value, ok := iterator.Value()
				if !ok {
					break
				}

				// resize check point - nop if there are no changes
				if shouldFollowGlobal && swg.Size != request.options.Options.PayloadConcurrency {
					swg.Resize(request.options.Options.PayloadConcurrency)
=======

			// resize check point - nop if there are no changes
			if shouldFollowGlobal && swg.Size != request.options.Options.PayloadConcurrency {
				swg.Resize(request.options.Options.PayloadConcurrency)
			}

			value = generators.MergeMaps(vars, value)
			swg.Add()
			go func(newVars map[string]interface{}) {
				defer swg.Done()
				if err := request.execute(input, domain, metadata, previous, newVars, callback); err != nil {
					m.Lock()
					multiErr = multierr.Append(multiErr, err)
					m.Unlock()
>>>>>>> 721ddda9
				}

				value = generators.MergeMaps(vars, value)
				swg.Add()
				go func(newVars map[string]interface{}) {
					defer swg.Done()

					event, err := request.execute(input, domain, metadata, previous, newVars)
					if err != nil {
						m.Lock()
						multiErr = multierr.Append(multiErr, err)
						m.Unlock()
					}
					// send the result to the caller
					results <- protocols.Result{Event: event}
				}(value)
			}
			swg.Wait()
			if multiErr != nil {
				return multiErr
			}
		} else {
			value := maps.Clone(vars)
			event, err := request.execute(input, domain, metadata, previous, value)
			if err != nil {
				return err
			}
			// send the result to the caller
			onResult(event)
		}

		return nil
	})

	go func() {
		defer close(results)

		if err := errGroup.Wait(); err != nil {
			results <- protocols.Result{Error: err}
		}
	}()

	return results
}

func (request *Request) execute(input *contextargs.Context, domain string, metadata, previous output.InternalEvent, vars map[string]interface{}) (*output.InternalWrappedEvent, error) {
	if vardump.EnableVarDump {
		gologger.Debug().Msgf("DNS Protocol request variables: \n%s\n", vardump.DumpVariables(vars))
	}

	// Compile each request for the template based on the URL
	compiledRequest, err := request.Make(domain, vars)
	if err != nil {
		request.options.Output.Request(request.options.TemplatePath, domain, request.Type().String(), err)
		request.options.Progress.IncrementFailedRequestsBy(1)
		return nil, errors.Wrap(err, "could not build request")
	}

	dnsClient := request.dnsClient
	if varErr := expressions.ContainsUnresolvedVariables(request.Resolvers...); varErr != nil {
		if dnsClient, varErr = request.getDnsClient(request.options, metadata); varErr != nil {
			gologger.Warning().Msgf("[%s] Could not make dns request for %s: %v\n", request.options.TemplateID, domain, varErr)
			return nil, nil // todo: return error?
		}
	}
	question := domain
	if len(compiledRequest.Question) > 0 {
		question = compiledRequest.Question[0].Name
	}
	// remove the last dot
	domain = strings.TrimSuffix(domain, ".")
	question = strings.TrimSuffix(question, ".")

	requestString := compiledRequest.String()
	if varErr := expressions.ContainsUnresolvedVariables(requestString); varErr != nil {
		gologger.Warning().Msgf("[%s] Could not make dns request for %s: %v\n", request.options.TemplateID, question, varErr)
		return nil, nil // todo: return error?
	}
	if request.options.Options.Debug || request.options.Options.DebugRequests || request.options.Options.StoreResponse {
		msg := fmt.Sprintf("[%s] Dumped DNS request for %s", request.options.TemplateID, question)
		if request.options.Options.Debug || request.options.Options.DebugRequests {
			gologger.Info().Str("domain", domain).Msgf(msg)
			gologger.Print().Msgf("%s", requestString)
		}
		if request.options.Options.StoreResponse {
			request.options.Output.WriteStoreDebugData(domain, request.options.TemplateID, request.Type().String(), fmt.Sprintf("%s\n%s", msg, requestString))
		}
	}

	request.options.RateLimitTake()

	// Send the request to the target servers
	response, err := dnsClient.Do(compiledRequest)
	if err != nil {
		request.options.Output.Request(request.options.TemplatePath, domain, request.Type().String(), err)
		request.options.Progress.IncrementFailedRequestsBy(1)
	} else {
		request.options.Progress.IncrementRequests()
	}
	if response == nil {
		return nil, errors.Wrap(err, "could not send dns request")
	}

	request.options.Output.Request(request.options.TemplatePath, domain, request.Type().String(), err)
	gologger.Verbose().Msgf("[%s] Sent DNS request to %s\n", request.options.TemplateID, question)

	// perform trace if necessary
	var traceData *retryabledns.TraceData
	if request.Trace {
		traceData, err = request.dnsClient.Trace(domain, request.question, request.TraceMaxRecursion)
		if err != nil {
			request.options.Output.Request(request.options.TemplatePath, domain, "dns", err)
		}
	}

	// Create the output event
	outputEvent := request.responseToDSLMap(compiledRequest, response, domain, question, traceData)
	// expose response variables in proto_var format
	// this is no-op if the template is not a multi protocol template
	request.options.AddTemplateVars(input.MetaInput, request.Type(), request.ID, outputEvent)
	for k, v := range previous {
		outputEvent[k] = v
	}
	for k, v := range vars {
		outputEvent[k] = v
	}
	// add variables from template context before matching/extraction
	if request.options.HasTemplateCtx(input.MetaInput) {
		outputEvent = generators.MergeMaps(outputEvent, request.options.GetTemplateCtx(input.MetaInput).GetAll())
	}
	event := eventcreator.CreateEvent(request, outputEvent, request.options.Options.Debug || request.options.Options.DebugResponse)

	dumpResponse(event, request, response.String(), question)
	if request.Trace {
		dumpTraceData(event, request.options, traceToString(traceData, true), question)
	}

	return event, nil
}

func (request *Request) parseDNSInput(host string) (string, error) {
	isIP := iputil.IsIP(host)
	switch {
	case request.question == dns.TypePTR && isIP:
		var err error
		host, err = dns.ReverseAddr(host)
		if err != nil {
			return "", err
		}
	default:
		if isIP {
			return "", errors.New("cannot use IP address as DNS input")
		}
		host = dns.Fqdn(host)
	}
	return host, nil
}

func dumpResponse(event *output.InternalWrappedEvent, request *Request, response, domain string) {
	cliOptions := request.options.Options
	if cliOptions.Debug || cliOptions.DebugResponse || cliOptions.StoreResponse {
		hexDump := false
		if responsehighlighter.HasBinaryContent(response) {
			hexDump = true
			response = hex.Dump([]byte(response))
		}
		highlightedResponse := responsehighlighter.Highlight(event.OperatorsResult, response, cliOptions.NoColor, hexDump)
		msg := fmt.Sprintf("[%s] Dumped DNS response for %s\n\n%s", request.options.TemplateID, domain, highlightedResponse)
		if cliOptions.Debug || cliOptions.DebugResponse {
			gologger.Debug().Msg(msg)
		}
		if cliOptions.StoreResponse {
			request.options.Output.WriteStoreDebugData(domain, request.options.TemplateID, request.Type().String(), msg)
		}
	}
}

func dumpTraceData(event *output.InternalWrappedEvent, requestOptions *protocols.ExecutorOptions, traceData, domain string) {
	cliOptions := requestOptions.Options
	if cliOptions.Debug || cliOptions.DebugResponse {
		hexDump := false
		if responsehighlighter.HasBinaryContent(traceData) {
			hexDump = true
			traceData = hex.Dump([]byte(traceData))
		}
		highlightedResponse := responsehighlighter.Highlight(event.OperatorsResult, traceData, cliOptions.NoColor, hexDump)
		gologger.Debug().Msgf("[%s] Dumped DNS Trace data for %s\n\n%s", requestOptions.TemplateID, domain, highlightedResponse)
	}
}

// extractDomain extracts the domain name of a URL
func extractDomain(theURL string) string {
	u, err := url.Parse(theURL)
	if err != nil {
		return ""
	}
	return u.Hostname()
}<|MERGE_RESOLUTION|>--- conflicted
+++ resolved
@@ -54,7 +54,6 @@
 			domain = input.MetaInput.Input
 		}
 
-<<<<<<< HEAD
 		var err error
 		domain, err = request.parseDNSInput(domain)
 		if err != nil {
@@ -70,19 +69,6 @@
 		}
 		variablesMap := request.options.Variables.Evaluate(vars)
 		vars = generators.MergeMaps(vars, variablesMap, request.options.Constants)
-=======
-	// if request threads matches global payload concurrency we follow it
-	shouldFollowGlobal := request.Threads == request.options.Options.PayloadConcurrency
-
-	if request.generator != nil {
-		iterator := request.generator.NewIterator()
-		swg, err := syncutil.New(syncutil.WithSize(request.Threads))
-		if err != nil {
-			return err
-		}
-		var multiErr error
-		m := &sync.Mutex{}
->>>>>>> 721ddda9
 
 		// if request threads matches global payload concurrency we follow it
 		shouldFollowGlobal := request.Threads == request.options.Options.PayloadConcurrency
@@ -93,7 +79,6 @@
 			if err != nil {
 				return err
 			}
-<<<<<<< HEAD
 			var multiErr error
 			m := &sync.Mutex{}
 
@@ -106,22 +91,6 @@
 				// resize check point - nop if there are no changes
 				if shouldFollowGlobal && swg.Size != request.options.Options.PayloadConcurrency {
 					swg.Resize(request.options.Options.PayloadConcurrency)
-=======
-
-			// resize check point - nop if there are no changes
-			if shouldFollowGlobal && swg.Size != request.options.Options.PayloadConcurrency {
-				swg.Resize(request.options.Options.PayloadConcurrency)
-			}
-
-			value = generators.MergeMaps(vars, value)
-			swg.Add()
-			go func(newVars map[string]interface{}) {
-				defer swg.Done()
-				if err := request.execute(input, domain, metadata, previous, newVars, callback); err != nil {
-					m.Lock()
-					multiErr = multierr.Append(multiErr, err)
-					m.Unlock()
->>>>>>> 721ddda9
 				}
 
 				value = generators.MergeMaps(vars, value)
