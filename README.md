<h1 align="center">
  <br>
  <a href="https://nuclei.projectdiscovery.io"><img src="static/nuclei-logo.png" width="200px" alt="Nuclei"></a>
</h1>

<h4 align="center">Fast and customisable vulnerability scanner based on simple YAML based DSL.</h4>


<p align="center">
<img src="https://img.shields.io/github/go-mod/go-version/projectdiscovery/nuclei?filename=v2%2Fgo.mod">
<a href="https://github.com/projectdiscovery/nuclei/releases"><img src="https://img.shields.io/github/downloads/projectdiscovery/nuclei/total">
<a href="https://github.com/projectdiscovery/nuclei/graphs/contributors"><img src="https://img.shields.io/github/contributors-anon/projectdiscovery/nuclei">
<a href="https://github.com/projectdiscovery/nuclei/releases/"><img src="https://img.shields.io/github/release/projectdiscovery/nuclei">
<a href="https://github.com/projectdiscovery/nuclei/issues"><img src="https://img.shields.io/github/issues-raw/projectdiscovery/nuclei">
<a href="https://github.com/projectdiscovery/nuclei/discussions"><img src="https://img.shields.io/github/discussions/projectdiscovery/nuclei">
<a href="https://discord.gg/projectdiscovery"><img src="https://img.shields.io/discord/695645237418131507.svg?logo=discord"></a>
<a href="https://twitter.com/pdnuclei"><img src="https://img.shields.io/twitter/follow/pdnuclei.svg?logo=twitter"></a>
</p>
      
<p align="center">
  <a href="#how-it-works">How</a> •
  <a href="#install-nuclei">Install</a> •
  <a href="#for-security-engineers">For Security Engineers</a> •
  <a href="#for-developers-and-organizations">For Developers</a> •
  <a href="https://nuclei.projectdiscovery.io/nuclei/get-started/">Documentation</a> •
  <a href="#credits">Credits</a> •
  <a href="https://nuclei.projectdiscovery.io/faq/nuclei/">FAQs</a> •
  <a href="https://discord.gg/projectdiscovery">Join Discord</a>
</p>

<p align="center">
  <a href="https://github.com/projectdiscovery/nuclei/blob/main/README.md">English</a> •
  <a href="https://github.com/projectdiscovery/nuclei/blob/main/README_CN.md">中文</a> •
  <a href="https://github.com/projectdiscovery/nuclei/blob/main/README_KR.md">Korean</a> •
  <a href="https://github.com/projectdiscovery/nuclei/blob/main/README_ID.md">Indonesia</a>
</p>

---

Nuclei is used to send requests across targets based on a template, leading to zero false positives and providing fast scanning on a large number of hosts. Nuclei offers scanning for a variety of protocols, including TCP, DNS, HTTP, SSL, File, Whois, Websocket, Headless etc. With powerful and flexible templating, Nuclei can be used to model all kinds of security checks.

We have a [dedicated repository](https://github.com/projectdiscovery/nuclei-templates) that houses various type of vulnerability templates contributed by **more than 300** security researchers and engineers.



## How it works


<h3 align="center">
  <img src="static/nuclei-flow.jpg" alt="nuclei-flow" width="700px"></a>
</h3>


# Install Nuclei

Nuclei requires **go1.20** to install successfully. Run the following command to install the latest version -

```sh
go install -v github.com/projectdiscovery/nuclei/v2/cmd/nuclei@latest
```

<details>
  <summary>Brew</summary>
  
  ```sh
  brew install nuclei
  ```
  
</details>
<details>
  <summary>Docker</summary>
  
  ```sh
  docker pull projectdiscovery/nuclei:latest
  ```
  
</details>

**More installation [methods can be found here](https://nuclei.projectdiscovery.io/nuclei/get-started/).**

<table>
<tr>
<td>  

### Nuclei Templates

Nuclei has built-in support for automatic template download/update as default since version [v2.5.2](https://github.com/projectdiscovery/nuclei/releases/tag/v2.5.2). [**Nuclei-Templates**](https://github.com/projectdiscovery/nuclei-templates) project provides a community-contributed list of ready-to-use templates that is constantly updated.

You may still use the `update-templates` flag to update the nuclei templates at any time; You can write your own checks for your individual workflow and needs following Nuclei's [templating guide](https://nuclei.projectdiscovery.io/templating-guide/).

The YAML DSL reference syntax is available [here](SYNTAX-REFERENCE.md).

</td>
</tr>
</table>

### Usage

```sh
nuclei -h
```

This will display help for the tool. Here are all the switches it supports.


```console
Nuclei is a fast, template based vulnerability scanner focusing
on extensive configurability, massive extensibility and ease of use.

Usage:
  ./nuclei [flags]

Flags:
TARGET:
   -u, -target string[]       target URLs/hosts to scan
   -l, -list string           path to file containing a list of target URLs/hosts to scan (one per line)
   -resume string             resume scan using resume.cfg (clustering will be disabled)
   -sa, -scan-all-ips         scan all the IP's associated with dns record
   -iv, -ip-version string[]  IP version to scan of hostname (4,6) - (default 4)

TEMPLATES:
   -nt, -new-templates                    run only new templates added in latest nuclei-templates release
   -ntv, -new-templates-version string[]  run new templates added in specific version
   -as, -automatic-scan                   automatic web scan using wappalyzer technology detection to tags mapping
   -t, -templates string[]                list of template or template directory to run (comma-separated, file)
   -tu, -template-url string[]            list of template urls to run (comma-separated, file)
   -w, -workflows string[]                list of workflow or workflow directory to run (comma-separated, file)
   -wu, -workflow-url string[]            list of workflow urls to run (comma-separated, file)
   -validate                              validate the passed templates to nuclei
   -nss, -no-strict-syntax                disable strict syntax check on templates
   -td, -template-display                 displays the templates content
   -tl                                    list all available templates

FILTERING:
   -a, -author string[]               templates to run based on authors (comma-separated, file)
   -tags string[]                     templates to run based on tags (comma-separated, file)
   -etags, -exclude-tags string[]     templates to exclude based on tags (comma-separated, file)
   -itags, -include-tags string[]     tags to be executed even if they are excluded either by default or configuration
   -id, -template-id string[]         templates to run based on template ids (comma-separated, file)
   -eid, -exclude-id string[]         templates to exclude based on template ids (comma-separated, file)
   -it, -include-templates string[]   templates to be executed even if they are excluded either by default or configuration
   -et, -exclude-templates string[]   template or template directory to exclude (comma-separated, file)
   -em, -exclude-matchers string[]    template matchers to exclude in result
   -s, -severity value[]              templates to run based on severity. Possible values: info, low, medium, high, critical, unknown
   -es, -exclude-severity value[]     templates to exclude based on severity. Possible values: info, low, medium, high, critical, unknown
   -pt, -type value[]                 templates to run based on protocol type. Possible values: dns, file, http, headless, tcp, workflow, ssl, websocket, whois
   -ept, -exclude-type value[]        templates to exclude based on protocol type. Possible values: dns, file, http, headless, tcp, workflow, ssl, websocket, whois
   -tc, -template-condition string[]  templates to run based on expression condition

OUTPUT:
   -o, -output string            output file to write found issues/vulnerabilities
   -sresp, -store-resp           store all request/response passed through nuclei to output directory
   -srd, -store-resp-dir string  store all request/response passed through nuclei to custom directory (default "output")
   -silent                       display findings only
   -nc, -no-color                disable output content coloring (ANSI escape codes)
   -j, -jsonl                    write output in JSONL(ines) format
   -irr, -include-rr             include request/response pairs in the JSONL output (for findings only)
   -nm, -no-meta                 disable printing result metadata in cli output
   -ts, -timestamp               enables printing timestamp in cli output
   -rdb, -report-db string       nuclei reporting database (always use this to persist report data)
   -ms, -matcher-status          display match failure status
   -me, -markdown-export string  directory to export results in markdown format
   -se, -sarif-export string     file to export results in SARIF format
<<<<<<< HEAD
   -je, -json-export string      file to export results in JSON format as a JSON array. This can be memory intensive in larger scans
   -jle, -jsonl-export string    file to export results in JSONL(ine) format as a list of line-delimited JSON objects
   -erp, -exclude-raw-payload    whether to exclude the raw request and response payloads from the JSON, JSONL, and markdown outputs
=======
   -je, -json-export string      file to export results in JSON format
   -jle, -jsonl-export string    file to export results in JSONL(ine) format
>>>>>>> 7d5fa300

CONFIGURATIONS:
   -config string                 path to the nuclei configuration file
   -fr, -follow-redirects         enable following redirects for http templates
   -fhr, -follow-host-redirects   follow redirects on the same host
   -mr, -max-redirects int        max number of redirects to follow for http templates (default 10)
   -dr, -disable-redirects        disable redirects for http templates
   -rc, -report-config string     nuclei reporting module configuration file
   -H, -header string[]           custom header/cookie to include in all http request in header:value format (cli, file)
   -V, -var value                 custom vars in key=value format
   -r, -resolvers string          file containing resolver list for nuclei
   -sr, -system-resolvers         use system DNS resolving as error fallback
   -dc, -disable-clustering       disable clustering of requests
   -passive                       enable passive HTTP response processing mode
   -fh2, -force-http2             force http2 connection on requests
   -ev, -env-vars                 enable environment variables to be used in template
   -cc, -client-cert string       client certificate file (PEM-encoded) used for authenticating against scanned hosts
   -ck, -client-key string        client key file (PEM-encoded) used for authenticating against scanned hosts
   -ca, -client-ca string         client certificate authority file (PEM-encoded) used for authenticating against scanned hosts
   -sml, -show-match-line         show match lines for file templates, works with extractors only
   -ztls                          use ztls library with autofallback to standard one for tls13
   -sni string                    tls sni hostname to use (default: input domain name)
   -sandbox                       sandbox nuclei for safe templates execution
   -i, -interface string          network interface to use for network scan
   -at, -attack-type string       type of payload combinations to perform (batteringram,pitchfork,clusterbomb)
   -sip, -source-ip string        source ip address to use for network scan
   -config-directory string       override the default config path ($home/.config)
   -rsr, -response-size-read int  max response size to read in bytes (default 10485760)
   -rss, -response-size-save int  max response size to read in bytes (default 1048576)
   -reset                         reset removes all nuclei configuration and data files (including nuclei-templates)

INTERACTSH:
   -iserver, -interactsh-server string  interactsh server url for self-hosted instance (default: oast.pro,oast.live,oast.site,oast.online,oast.fun,oast.me)
   -itoken, -interactsh-token string    authentication token for self-hosted interactsh server
   -interactions-cache-size int         number of requests to keep in the interactions cache (default 5000)
   -interactions-eviction int           number of seconds to wait before evicting requests from cache (default 60)
   -interactions-poll-duration int      number of seconds to wait before each interaction poll request (default 5)
   -interactions-cooldown-period int    extra time for interaction polling before exiting (default 5)
   -ni, -no-interactsh                  disable interactsh server for OAST testing, exclude OAST based templates

FUZZING:
   -ft, -fuzzing-type string  overrides fuzzing type set in template (replace, prefix, postfix, infix)
   -fm, -fuzzing-mode string  overrides fuzzing mode set in template (multiple, single)

UNCOVER:
   -uc, -uncover                  enable uncover engine
   -uq, -uncover-query string[]   uncover search query
   -ue, -uncover-engine string[]  uncover search engine (shodan,shodan-idb,fofa,censys,quake,hunter,zoomeye,netlas,criminalip) (default shodan)
   -uf, -uncover-field string     uncover fields to return (ip,port,host) (default "ip:port")
   -ul, -uncover-limit int        uncover results to return (default 100)
   -ucd, -uncover-delay int       delay between uncover query requests in seconds (0 to disable) (default 1)

RATE-LIMIT:
   -rl, -rate-limit int               maximum number of requests to send per second (default 150)
   -rlm, -rate-limit-minute int       maximum number of requests to send per minute
   -bs, -bulk-size int                maximum number of hosts to be analyzed in parallel per template (default 25)
   -c, -concurrency int               maximum number of templates to be executed in parallel (default 25)
   -hbs, -headless-bulk-size int      maximum number of headless hosts to be analyzed in parallel per template (default 10)
   -headc, -headless-concurrency int  maximum number of headless templates to be executed in parallel (default 10)

OPTIMIZATIONS:
   -timeout int                        time to wait in seconds before timeout (default 10)
   -retries int                        number of times to retry a failed request (default 1)
   -ldp, -leave-default-ports          leave default HTTP/HTTPS ports (eg. host:80,host:443)
   -mhe, -max-host-error int           max errors for a host before skipping from scan (default 30)
   -te, -track-error string[]          adds given error to max-host-error watchlist (standard, file)
   -nmhe, -no-mhe                      disable skipping host from scan based on errors
   -project                            use a project folder to avoid sending same request multiple times
   -project-path string                set a specific project path (default "/tmp")
   -spm, -stop-at-first-match          stop processing HTTP requests after the first match (may break template/workflow logic)
   -stream                             stream mode - start elaborating without sorting the input
   -ss, -scan-strategy value           strategy to use while scanning(auto/host-spray/template-spray) (default auto)
   -irt, -input-read-timeout duration  timeout on input read (default 3m0s)
   -nh, -no-httpx                      disable httpx probing for non-url input
   -no-stdin                           disable stdin processing

HEADLESS:
   -headless                    enable templates that require headless browser support (root user on Linux will disable sandbox)
   -page-timeout int            seconds to wait for each page in headless mode (default 20)
   -sb, -show-browser           show the browser on the screen when running templates with headless mode
   -sc, -system-chrome          use local installed Chrome browser instead of nuclei installed
   -lha, -list-headless-action  list available headless actions

DEBUG:
   -debug                    show all requests and responses
   -dreq, -debug-req         show all sent requests
   -dresp, -debug-resp       show all received responses
   -p, -proxy string[]       list of http/socks5 proxy to use (comma separated or file input)
   -pi, -proxy-internal      proxy all internal requests
   -ldf, -list-dsl-function  list all supported DSL function signatures
   -tlog, -trace-log string  file to write sent requests trace log
   -elog, -error-log string  file to write sent requests error log
   -version                  show nuclei version
   -hm, -hang-monitor        enable nuclei hang monitoring
   -v, -verbose              show verbose output
   -profile-mem string       optional nuclei memory profile dump file
   -vv                       display templates loaded for scan
   -svd, -show-var-dump      show variables dump for debugging
   -ep, -enable-pprof        enable pprof debugging server
   -tv, -templates-version   shows the version of the installed nuclei-templates
   -hc, -health-check        run diagnostic check up

UPDATE:
   -up, -update                      update nuclei engine to the latest released version
   -ut, -update-templates            update nuclei-templates to latest released version
   -ud, -update-template-dir string  custom directory to install / update nuclei-templates
   -duc, -disable-update-check       disable automatic nuclei/templates update check

STATISTICS:
   -stats                    display statistics about the running scan
   -sj, -stats-json          display statistics in JSONL(ines) format
   -si, -stats-interval int  number of seconds to wait between showing a statistics update (default 5)
   -m, -metrics              expose nuclei metrics on a port
   -mp, -metrics-port int    port to expose nuclei metrics on (default 9092)

CLOUD:
   -cloud                              run scan on nuclei cloud
   -ads, -add-datasource string        add specified data source (s3,github)
   -atr, -add-target string            add target(s) to cloud
   -atm, -add-template string          add template(s) to cloud
   -lsn, -list-scan                    list previous cloud scans
   -lso, -list-output string           list scan output by scan id
   -ltr, -list-target                  list cloud target by id
   -ltm, -list-template                list cloud template by id
   -lds, -list-datasource              list cloud datasource by id
   -lrs, -list-reportsource            list reporting sources
   -dsn, -delete-scan string           delete cloud scan by id
   -dtr, -delete-target string         delete target(s) from cloud
   -dtm, -delete-template string       delete template(s) from cloud
   -dds, -delete-datasource string     delete specified data source
   -drs, -disable-reportsource string  disable specified reporting source
   -ers, -enable-reportsource string   enable specified reporting source
   -gtr, -get-target string            get target content by id
   -gtm, -get-template string          get template content by id
   -nos, -no-store                     disable scan/output storage on cloud
   -no-tables                          do not display pretty-printed tables
   -limit int                          limit the number of output to display (default 100)
```

### Running Nuclei

Scanning target domain with [community-curated](https://github.com/projectdiscovery/nuclei-templates) nuclei templates.

```sh
nuclei -u https://example.com
```

Scanning target URLs with [community-curated](https://github.com/projectdiscovery/nuclei-templates) nuclei templates.

```sh
nuclei -list urls.txt
```

Example of `urls.txt`:

```yaml
http://example.com
http://app.example.com
http://test.example.com
http://uat.example.com
```

**More detailed examples of running nuclei can be found [here](https://nuclei.projectdiscovery.io/nuclei/get-started/#running-nuclei).**

# For Security Engineers

Nuclei offers great number of features that are helpful for security engineers to customise workflow in their organization. With the varieties of scan capabilities (like DNS, HTTP, TCP), security engineers can easily create their suite of custom checks with Nuclei.

- Varieties of protocols supported: TCP, DNS, HTTP, File, etc
- Achieve complex vulnerability steps with workflows and [dynamic requests.](https://blog.projectdiscovery.io/nuclei-unleashed-quickly-write-complex-exploits/)
- Easy to integrate into CI/CD, designed to be easily integrated into regression cycle to actively check the fix and re-appearance of vulnerability. 

<h1 align="left">
  <a href="https://nuclei.projectdiscovery.io/nuclei/get-started/"><img src="static/learn-more-button.png" width="170px" alt="Learn More"></a>
</h1>

<table>
<tr>
<td>  

**For Bug Bounty hunters:**

Nuclei allows you to customise your testing approach with your own suite of checks and easily run across your bug bounty programs. Moreover, Nuclei can be easily integrated into any continuous scanning workflow.

- Designed to be easily integrated into other tool workflow.
- Can process thousands of hosts in few minutes.
- Easily automate your custom testing approach with our simple YAML DSL.

Please check our other open-source projects that might fit into your bug bounty workflow: [github.com/projectdiscovery](http://github.com/projectdiscovery), we also host daily [refresh of DNS data at Chaos](http://chaos.projectdiscovery.io).

</td>
</tr>
</table>

<table>
<tr>
<td>
  
**For Penetration Testers:**

Nuclei immensely improve how you approach security assessment by augmenting the manual, repetitive processes. Consultancies are already converting their manual assessment steps with Nuclei, it allows them to run set of their custom assessment approach across thousands of hosts in an automated manner. 

Pen-testers get the full power of our public templates and customization capabilities to speed up their assessment process, and specifically with the regression cycle where you can easily verify the fix.

- Easily create your compliance, standards suite (e.g. OWASP Top 10) checklist.
- With capabilities like [fuzz](https://nuclei.projectdiscovery.io/templating-guide/protocols/http-fuzzing/) and [workflows](https://nuclei.projectdiscovery.io/templating-guide/workflows/), complex manual steps and repetitive assessment can be easily automated with Nuclei.
- Easy to re-test vulnerability-fix by just re-running the template.

</td>
</tr>
</table>


# For Developers and Organizations

Nuclei is built with simplicity in mind, with the community backed templates by hundreds of security researchers, it allows you to stay updated with the latest security threats using continuous Nuclei scanning on the hosts. It is designed to be easily integrated into regression tests cycle, to verify the fixes and eliminate vulnerabilities from occurring in the future.

- **CI/CD:** Engineers are already utilising Nuclei within their CI/CD pipeline, it allows them to constantly monitor their staging and production environments with customised templates.
- **Continuous Regression Cycle:** With Nuclei, you can create your custom template on every new identified vulnerability and put into Nuclei engine to eliminate in the continuous regression cycle.

We have [a discussion thread around this](https://github.com/projectdiscovery/nuclei-templates/discussions/693), there are already some bug bounty programs giving incentives to hackers on writing nuclei templates with every submission, that helps them to eliminate the vulnerability across all their assets, as well as to eliminate future risk in reappearing on productions. If you're interested in implementing it in your organization, feel free to [reach out to us](mailto:contact@projectdiscovery.io). We will be more than happy to help you in the getting started process, or you can also post into the [discussion thread for any help](https://github.com/projectdiscovery/nuclei-templates/discussions/693).

<h3 align="center">
  <img src="static/regression-with-nuclei.jpg" alt="regression-cycle-with-nuclei" width="1100px"></a>
</h3>

<h1 align="left">
  <a href="https://github.com/projectdiscovery/nuclei-action"><img src="static/learn-more-button.png" width="170px" alt="Learn More"></a>
</h1>

### Using Nuclei From Go Code

Examples of using Nuclei From Go Code to run templates on targets are provided in the [examples](v2/examples/) folder.


### Resources

- [Finding bugs with Nuclei with PinkDraconian (Robbe Van Roey)](https://www.youtube.com/watch?v=ewP0xVPW-Pk) by **[@PinkDraconian](https://twitter.com/PinkDraconian)** 
- [Nuclei: Packing a Punch with Vulnerability Scanning](https://bishopfox.com/blog/nuclei-vulnerability-scan) by **Bishopfox**
- [The WAF efficacy framework](https://www.fastly.com/blog/the-waf-efficacy-framework-measuring-the-effectiveness-of-your-waf) by **Fastly**
- [Scanning Live Web Applications with Nuclei in CI/CD Pipeline](https://blog.escape.tech/devsecops-part-iii-scanning-live-web-applications/) by **[@TristanKalos](https://twitter.com/TristanKalos)**
- [Community Powered Scanning with Nuclei](https://blog.projectdiscovery.io/community-powered-scanning-with-nuclei/)
- [Nuclei Unleashed - Quickly write complex exploits](https://blog.projectdiscovery.io/nuclei-unleashed-quickly-write-complex-exploits/)
- [Nuclei - Fuzz all the things](https://blog.projectdiscovery.io/nuclei-fuzz-all-the-things/)
- [Nuclei + Interactsh Integration for Automating OOB Testing](https://blog.projectdiscovery.io/nuclei-interactsh-integration/)
- [Weaponizes nuclei Workflows to Pwn All the Things](https://medium.com/@dwisiswant0/weaponizes-nuclei-workflows-to-pwn-all-the-things-cd01223feb77) by **[@dwisiswant0](https://github.com/dwisiswant0)**
- [How to Scan Continuously with Nuclei?](https://medium.com/@dwisiswant0/how-to-scan-continuously-with-nuclei-fcb7e9d8b8b9) by **[@dwisiswant0](https://github.com/dwisiswant0)**
- [Hack with Automation !!!](https://dhiyaneshgeek.github.io/web/security/2021/07/19/hack-with-automation/) by **[@DhiyaneshGeek](https://github.com/DhiyaneshGeek)**

### Credits

Thanks to all the amazing [community contributors for sending PRs](https://github.com/projectdiscovery/nuclei/graphs/contributors) and keeping this project updated. :heart:

If you have an idea or some kind of improvement, you are welcome to contribute and participate in the Project, feel free to send your PR.

<p align="center">
<a href="https://github.com/projectdiscovery/nuclei/graphs/contributors">
  <img src="https://contrib.rocks/image?repo=projectdiscovery/nuclei&max=500">
</a>
</p>


Do also check out the below similar open-source projects that may fit in your workflow:

[FFuF](https://github.com/ffuf/ffuf), [Qsfuzz](https://github.com/ameenmaali/qsfuzz), [Inception](https://github.com/proabiral/inception), [Snallygaster](https://github.com/hannob/snallygaster), [Gofingerprint](https://github.com/Static-Flow/gofingerprint), [Sn1per](https://github.com/1N3/Sn1per/tree/master/templates), [Google tsunami](https://github.com/google/tsunami-security-scanner), [Jaeles](https://github.com/jaeles-project/jaeles), [ChopChop](https://github.com/michelin/ChopChop)

### License

Nuclei is distributed under [MIT License](https://github.com/projectdiscovery/nuclei/blob/main/LICENSE.md)

<h1 align="left">
  <a href="https://discord.gg/projectdiscovery"><img src="static/Join-Discord.png" width="380" alt="Join Discord"></a> <a href="https://nuclei.projectdiscovery.io"><img src="static/check-nuclei-documentation.png" width="380" alt="Check Nuclei Documentation"></a>
</h1><|MERGE_RESOLUTION|>--- conflicted
+++ resolved
@@ -161,14 +161,8 @@
    -ms, -matcher-status          display match failure status
    -me, -markdown-export string  directory to export results in markdown format
    -se, -sarif-export string     file to export results in SARIF format
-<<<<<<< HEAD
-   -je, -json-export string      file to export results in JSON format as a JSON array. This can be memory intensive in larger scans
-   -jle, -jsonl-export string    file to export results in JSONL(ine) format as a list of line-delimited JSON objects
-   -erp, -exclude-raw-payload    whether to exclude the raw request and response payloads from the JSON, JSONL, and markdown outputs
-=======
    -je, -json-export string      file to export results in JSON format
    -jle, -jsonl-export string    file to export results in JSONL(ine) format
->>>>>>> 7d5fa300
 
 CONFIGURATIONS:
    -config string                 path to the nuclei configuration file
