name: 🔨 Build Test
on:
  push:
  pull_request:
  workflow_dispatch:


jobs:  
  build-linux:
    name: Test Builds - linux
    runs-on: ubuntu-latest
    steps:
      - name: Set up Go
        uses: actions/setup-go@v2
        with:
          go-version: 1.17

      - name: Check out code
        uses: actions/checkout@v2

      - name: Test
        run: go test ./...
        working-directory: v2/

      - name: Integration Tests
        run: bash run.sh
        working-directory: integration_tests/

      - name: Build
        run: go build .
        working-directory: v2/cmd/nuclei/
<<<<<<< HEAD

  build-mac:
    name: Test Builds - macos
    runs-on: macos-latest
    steps:
      - name: Set up Go
        uses: actions/setup-go@v2
        with:
          go-version: 1.17

      - name: Check out code
        uses: actions/checkout@v2

      - name: Test
        run: go test ./...
        working-directory: v2/

      - name: Integration Tests
        run: bash run.sh
        working-directory: integration_tests/

      - name: Build
        run: go build .
        working-directory: v2/cmd/nuclei/

  build-windows:
    name: Test Builds - windows
    runs-on: windows-latest
    steps:
      - name: Set up Go
        uses: actions/setup-go@v2
        with:
          go-version: 1.17

      - name: Check out code
        uses: actions/checkout@v2

      - name: Test
        run: go test ./...
        working-directory: v2/

      - name: Integration Tests
        run: bash run.sh
        working-directory: integration_tests/

      - name: Build
        run: go build .
=======
      
      # At the bottom for known issue on OSX - https://github.com/projectdiscovery/nuclei/issues/1309
      - name: Race Condition Tests
        run: go build -race .
>>>>>>> a7817200
        working-directory: v2/cmd/nuclei/<|MERGE_RESOLUTION|>--- conflicted
+++ resolved
@@ -29,7 +29,12 @@
       - name: Build
         run: go build .
         working-directory: v2/cmd/nuclei/
-<<<<<<< HEAD
+        
+      # At the bottom for known issue on OSX - https://github.com/projectdiscovery/nuclei/issues/1309   
+      - name: Race Condition Tests
+        run: go build -race .
+        working-directory: v2/cmd/nuclei/
+
 
   build-mac:
     name: Test Builds - macos
@@ -54,6 +59,11 @@
       - name: Build
         run: go build .
         working-directory: v2/cmd/nuclei/
+        
+      # At the bottom for known issue on OSX - https://github.com/projectdiscovery/nuclei/issues/1309  
+      - name: Race Condition Tests
+        run: go build -race .
+        working-directory: v2/cmd/nuclei/
 
   build-windows:
     name: Test Builds - windows
@@ -77,10 +87,9 @@
 
       - name: Build
         run: go build .
-=======
-      
-      # At the bottom for known issue on OSX - https://github.com/projectdiscovery/nuclei/issues/1309
+        working-directory: v2/cmd/nuclei/
+        
+      # At the bottom for known issue on OSX - https://github.com/projectdiscovery/nuclei/issues/1309  
       - name: Race Condition Tests
         run: go build -race .
->>>>>>> a7817200
-        working-directory: v2/cmd/nuclei/+        working-directory: v2/cmd/nuclei/
