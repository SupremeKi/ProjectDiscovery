module github.com/projectdiscovery/nuclei/v2

go 1.19

require (
	github.com/Knetic/govaluate v3.0.1-0.20171022003610-9aa49832a739+incompatible
	github.com/alecthomas/jsonschema v0.0.0-20211022214203-8b29eab41725
	github.com/andygrunwald/go-jira v1.16.0
	github.com/antchfx/htmlquery v1.3.0
	github.com/bluele/gcache v0.0.2
	github.com/corpix/uarand v0.2.0
	github.com/go-playground/validator/v10 v10.11.2
	github.com/go-rod/rod v0.112.9
	github.com/gobwas/ws v1.1.0
	github.com/google/go-github v17.0.0+incompatible
	github.com/itchyny/gojq v0.12.12
	github.com/json-iterator/go v1.1.12
	github.com/julienschmidt/httprouter v1.3.0
	github.com/logrusorgru/aurora v2.0.3+incompatible
	github.com/miekg/dns v1.1.54
	github.com/olekukonko/tablewriter v0.0.5
	github.com/pkg/errors v0.9.1
	github.com/projectdiscovery/clistats v0.0.12
	github.com/projectdiscovery/fastdialer v0.0.26
	github.com/projectdiscovery/hmap v0.0.11
	github.com/projectdiscovery/interactsh v1.1.3
	github.com/projectdiscovery/rawhttp v0.1.11
	github.com/projectdiscovery/retryabledns v1.0.24
	github.com/projectdiscovery/retryablehttp-go v1.0.16
	github.com/projectdiscovery/yamldoc-go v1.0.4
	github.com/remeh/sizedwaitgroup v1.0.0
	github.com/rs/xid v1.5.0
	github.com/segmentio/ksuid v1.0.4
	github.com/shirou/gopsutil/v3 v3.23.4 // indirect
	github.com/spaolacci/murmur3 v1.1.0 // indirect
	github.com/spf13/cast v1.5.0
	github.com/syndtr/goleveldb v1.0.0
	github.com/valyala/fasttemplate v1.2.2
	github.com/weppos/publicsuffix-go v0.30.1-0.20230422193905-8fecedd899db
	github.com/xanzy/go-gitlab v0.83.0
	go.uber.org/multierr v1.11.0
	golang.org/x/net v0.10.0
<<<<<<< HEAD
	golang.org/x/oauth2 v0.8.0
=======
	golang.org/x/oauth2 v0.7.0
>>>>>>> 89ed726f
	golang.org/x/text v0.9.0
	gopkg.in/yaml.v2 v2.4.0
	moul.io/http2curl v1.0.0
)

require (
	github.com/Azure/azure-sdk-for-go/sdk/azidentity v1.2.2
	github.com/Azure/azure-sdk-for-go/sdk/storage/azblob v1.0.0
	github.com/DataDog/gostackparse v0.6.0
	github.com/Masterminds/semver/v3 v3.2.1
	github.com/Mzack9999/gcache v0.0.0-20230410081825-519e28eab057
	github.com/antchfx/xmlquery v1.3.15
	github.com/asaskevich/govalidator v0.0.0-20230301143203-a9d515a09cc2
	github.com/aws/aws-sdk-go-v2 v1.18.0
	github.com/aws/aws-sdk-go-v2/config v1.18.23
	github.com/aws/aws-sdk-go-v2/credentials v1.13.24
	github.com/aws/aws-sdk-go-v2/feature/s3/manager v1.11.64
	github.com/aws/aws-sdk-go-v2/service/s3 v1.33.1
	github.com/docker/go-units v0.5.0
	github.com/fatih/structs v1.1.0
	github.com/go-git/go-git/v5 v5.6.1
	github.com/h2non/filetype v1.1.3
	github.com/klauspost/compress v1.16.5
	github.com/labstack/echo/v4 v4.10.2
	github.com/mholt/archiver v3.1.1+incompatible
	github.com/projectdiscovery/dsl v0.0.9
	github.com/projectdiscovery/fasttemplate v0.0.2
	github.com/projectdiscovery/goflags v0.1.8
	github.com/projectdiscovery/gologger v1.1.10
	github.com/projectdiscovery/httpx v1.3.1
	github.com/projectdiscovery/mapcidr v1.1.1
	github.com/projectdiscovery/nvd v1.0.10-0.20230327073015-721181aba1e8
	github.com/projectdiscovery/ratelimit v0.0.6
	github.com/projectdiscovery/rdap v0.9.1-0.20221108103045-9865884d1917
	github.com/projectdiscovery/sarif v0.0.1
	github.com/projectdiscovery/tlsx v1.0.9
	github.com/projectdiscovery/uncover v1.0.4
	github.com/projectdiscovery/utils v0.0.29
	github.com/projectdiscovery/wappalyzergo v0.0.94
	github.com/stretchr/testify v1.8.2
	gopkg.in/src-d/go-git.v4 v4.13.1
	gopkg.in/yaml.v3 v3.0.1
)

require (
	aead.dev/minisign v0.2.0 // indirect
	github.com/Azure/azure-sdk-for-go/sdk/azcore v1.4.0 // indirect
	github.com/Azure/azure-sdk-for-go/sdk/internal v1.2.0 // indirect
	github.com/AzureAD/microsoft-authentication-library-for-go v0.9.0 // indirect
	github.com/Mzack9999/gostruct v0.0.0-20230415193108-30b70932da81 // indirect
	github.com/VividCortex/ewma v1.2.0 // indirect
	github.com/aws/aws-sdk-go-v2/aws/protocol/eventstream v1.4.10 // indirect
	github.com/aws/aws-sdk-go-v2/internal/v4a v1.0.25 // indirect
	github.com/aws/aws-sdk-go-v2/service/internal/accept-encoding v1.9.11 // indirect
	github.com/aws/aws-sdk-go-v2/service/internal/checksum v1.1.28 // indirect
	github.com/aws/aws-sdk-go-v2/service/internal/s3shared v1.14.2 // indirect
	github.com/aymanbagabas/go-osc52/v2 v2.0.1 // indirect
	github.com/bits-and-blooms/bitset v1.3.1 // indirect
	github.com/bits-and-blooms/bloom/v3 v3.3.1 // indirect
	github.com/charmbracelet/glamour v0.6.0 // indirect
	github.com/cheggaaa/pb/v3 v3.1.2 // indirect
	github.com/cloudflare/cfssl v1.6.4 // indirect
	github.com/cloudflare/circl v1.1.0 // indirect
	github.com/dlclark/regexp2 v1.8.1 // indirect
	github.com/fatih/color v1.14.1 // indirect
	github.com/google/certificate-transparency-go v1.1.4 // indirect
	github.com/google/go-github/v30 v30.1.0 // indirect
	github.com/hashicorp/go-version v1.6.0 // indirect
	github.com/hashicorp/golang-lru/v2 v2.0.1 // indirect
	github.com/hbakhtiyor/strsim v0.0.0-20190107154042-4d2bbb273edf // indirect
	github.com/jmespath/go-jmespath v0.4.0 // indirect
	github.com/kataras/jwt v0.1.8 // indirect
	github.com/kylelemons/godebug v1.1.0 // indirect
	github.com/lucasb-eyer/go-colorful v1.2.0 // indirect
	github.com/mackerelio/go-osstat v0.2.4 // indirect
	github.com/minio/selfupdate v0.6.0 // indirect
	github.com/mitchellh/go-homedir v1.1.0 // indirect
	github.com/muesli/reflow v0.3.0 // indirect
	github.com/muesli/termenv v0.15.1 // indirect
	github.com/pjbgf/sha1cd v0.3.0 // indirect
	github.com/pkg/browser v0.0.0-20210911075715-681adbf594b8 // indirect
	github.com/projectdiscovery/asnmap v1.0.3 // indirect
	github.com/projectdiscovery/cdncheck v1.0.2 // indirect
	github.com/projectdiscovery/freeport v0.0.4 // indirect
	github.com/sashabaranov/go-openai v1.9.1 // indirect
	github.com/shoenig/go-m1cpu v0.1.5 // indirect
	github.com/skeema/knownhosts v1.1.0 // indirect
	github.com/smartystreets/assertions v1.0.0 // indirect
	github.com/tidwall/btree v1.6.0 // indirect
	github.com/tidwall/buntdb v1.2.10 // indirect
	github.com/tidwall/gjson v1.14.4 // indirect
	github.com/tidwall/grect v0.1.4 // indirect
	github.com/tidwall/match v1.1.1 // indirect
	github.com/tidwall/pretty v1.2.1 // indirect
	github.com/tidwall/rtred v0.1.2 // indirect
	github.com/tidwall/tinyqueue v0.1.1 // indirect
	github.com/ysmood/fetchup v0.2.2 // indirect
	github.com/yuin/goldmark v1.5.4 // indirect
	github.com/yuin/goldmark-emoji v1.0.1 // indirect
	go.uber.org/atomic v1.10.0 // indirect
	gopkg.in/djherbis/times.v1 v1.3.0 // indirect
)

require (
	git.mills.io/prologic/smtpd v0.0.0-20210710122116-a525b76c287a // indirect
	github.com/Mzack9999/go-http-digest-auth-client v0.6.1-0.20220414142836-eb8883508809 // indirect
	github.com/Mzack9999/ldapserver v1.0.2-0.20211229000134-b44a0d6ad0dd // indirect
	github.com/PuerkitoBio/goquery v1.8.1 // indirect
	github.com/akrylysov/pogreb v0.10.1 // indirect
	github.com/alecthomas/template v0.0.0-20190718012654-fb15b899a751 // indirect
	github.com/alecthomas/units v0.0.0-20211218093645-b94a6e3cc137 // indirect
	github.com/andybalholm/cascadia v1.3.1 // indirect
	github.com/antchfx/xpath v1.2.3 // indirect
	github.com/aymerick/douceur v0.2.0 // indirect
	github.com/caddyserver/certmagic v0.17.2 // indirect
	github.com/cnf/structhash v0.0.0-20201127153200-e1b16c1ebc08 // indirect
	github.com/davecgh/go-spew v1.1.1 // indirect
	github.com/dimchansky/utfbom v1.1.1 // indirect
	github.com/dsnet/compress v0.0.1 // indirect
	github.com/go-ole/go-ole v1.2.6 // indirect
	github.com/go-playground/locales v0.14.1 // indirect
	github.com/go-playground/universal-translator v0.18.1 // indirect
	github.com/goburrow/cache v0.1.4 // indirect
	github.com/gobwas/httphead v0.1.0 // indirect
	github.com/gobwas/pool v0.2.1 // indirect
	github.com/golang-jwt/jwt/v4 v4.5.0 // indirect
	github.com/golang/groupcache v0.0.0-20210331224755-41bb18bfe9da // indirect
	github.com/golang/protobuf v1.5.3 // indirect
	github.com/golang/snappy v0.0.4 // indirect
	github.com/google/go-querystring v1.1.0 // indirect
	github.com/google/uuid v1.3.0 // indirect
	github.com/gorilla/css v1.0.0 // indirect
	github.com/hashicorp/go-cleanhttp v0.5.2 // indirect
	github.com/hashicorp/go-retryablehttp v0.7.2 // indirect
	github.com/hdm/jarm-go v0.0.7 // indirect
	github.com/iancoleman/orderedmap v0.0.0-20190318233801-ac98e3ecb4b0 // indirect
	github.com/itchyny/timefmt-go v0.1.5 // indirect
	github.com/klauspost/cpuid/v2 v2.1.1 // indirect
	github.com/leodido/go-urn v1.2.1 // indirect
	github.com/libdns/libdns v0.2.1 // indirect
	github.com/lor00x/goldap v0.0.0-20180618054307-a546dffdd1a3 // indirect
	github.com/lufia/plan9stats v0.0.0-20211012122336-39d0f177ccd0 // indirect
	github.com/mattn/go-isatty v0.0.17 // indirect
	github.com/mattn/go-runewidth v0.0.14 // indirect
	github.com/mholt/acmez v1.0.4 // indirect
	github.com/microcosm-cc/bluemonday v1.0.23 // indirect
	github.com/modern-go/concurrent v0.0.0-20180306012644-bacd9c7ef1dd // indirect
	github.com/modern-go/reflect2 v1.0.2 // indirect
	github.com/pmezard/go-difflib v1.0.0 // indirect
	github.com/power-devops/perfstat v0.0.0-20210106213030-5aafc221ea8c // indirect
	github.com/projectdiscovery/blackrock v0.0.1 // indirect
	github.com/projectdiscovery/networkpolicy v0.0.6
	github.com/rivo/uniseg v0.4.4 // indirect
	github.com/saintfish/chardet v0.0.0-20230101081208-5e3ef4b5456d // indirect
	github.com/tklauser/go-sysconf v0.3.11 // indirect
	github.com/tklauser/numcpus v0.6.0 // indirect
	github.com/trivago/tgo v1.0.7
	github.com/ulikunitz/xz v0.5.11 // indirect
	github.com/ulule/deepcopier v0.0.0-20200430083143-45decc6639b6 // indirect
	github.com/valyala/bytebufferpool v1.0.0 // indirect
	github.com/yl2chen/cidranger v1.0.2 // indirect
	github.com/ysmood/goob v0.4.0 // indirect
	github.com/ysmood/gson v0.7.3 // indirect
	github.com/ysmood/leakless v0.8.0 // indirect
	github.com/yusufpapurcu/wmi v1.2.2 // indirect
	github.com/zmap/rc2 v0.0.0-20190804163417-abaa70531248 // indirect
	github.com/zmap/zcrypto v0.0.0-20230205235340-d51ce4775101 // indirect
	go.etcd.io/bbolt v1.3.7 // indirect
	go.uber.org/zap v1.24.0 // indirect
	goftp.io/server/v2 v2.0.0 // indirect
	golang.org/x/crypto v0.7.0
	golang.org/x/exp v0.0.0-20230420155640-133eef4313cb
	golang.org/x/mod v0.10.0 // indirect
	golang.org/x/sys v0.8.0 // indirect
	golang.org/x/time v0.3.0 // indirect
	golang.org/x/tools v0.8.0 // indirect
	google.golang.org/appengine v1.6.7 // indirect
	google.golang.org/protobuf v1.29.1 // indirect
	gopkg.in/alecthomas/kingpin.v2 v2.2.6 // indirect
	gopkg.in/corvus-ch/zbase32.v1 v1.0.0 // indirect
)

require (
	github.com/Microsoft/go-winio v0.5.2 // indirect
	github.com/ProtonMail/go-crypto v0.0.0-20230217124315-7d5c6f04bbb8 // indirect
	github.com/acomagu/bufpipe v1.0.4 // indirect
	github.com/alecthomas/chroma v0.10.0
	github.com/aws/aws-sdk-go-v2/feature/ec2/imds v1.13.3 // indirect
	github.com/aws/aws-sdk-go-v2/internal/configsources v1.1.33 // indirect
	github.com/aws/aws-sdk-go-v2/internal/endpoints/v2 v2.4.27 // indirect
	github.com/aws/aws-sdk-go-v2/internal/ini v1.3.34 // indirect
	github.com/aws/aws-sdk-go-v2/service/internal/presigned-url v1.9.27 // indirect
	github.com/aws/aws-sdk-go-v2/service/sso v1.12.10 // indirect
	github.com/aws/aws-sdk-go-v2/service/ssooidc v1.14.10 // indirect
	github.com/aws/aws-sdk-go-v2/service/sts v1.19.0 // indirect
	github.com/aws/smithy-go v1.13.5 // indirect
	github.com/emirpasic/gods v1.18.1 // indirect
	github.com/go-git/gcfg v1.5.0 // indirect
	github.com/go-git/go-billy/v5 v5.4.1 // indirect
	github.com/golang-jwt/jwt v3.2.2+incompatible // indirect
	github.com/imdario/mergo v0.3.13 // indirect
	github.com/jbenet/go-context v0.0.0-20150711004518-d14ea06fba99 // indirect
	github.com/kevinburke/ssh_config v1.2.0 // indirect
	github.com/labstack/gommon v0.4.0 // indirect
	github.com/mattn/go-colorable v0.1.13 // indirect
	github.com/nwaples/rardecode v1.1.3 // indirect
	github.com/pierrec/lz4 v2.6.1+incompatible // indirect
	github.com/sergi/go-diff v1.2.0 // indirect
	github.com/src-d/gcfg v1.4.0 // indirect
	github.com/xanzy/ssh-agent v0.3.3 // indirect
	github.com/xi2/xz v0.0.0-20171230120015-48954b6210f8 // indirect
	gopkg.in/warnings.v0 v0.1.2 // indirect
)<|MERGE_RESOLUTION|>--- conflicted
+++ resolved
@@ -40,11 +40,7 @@
 	github.com/xanzy/go-gitlab v0.83.0
 	go.uber.org/multierr v1.11.0
 	golang.org/x/net v0.10.0
-<<<<<<< HEAD
 	golang.org/x/oauth2 v0.8.0
-=======
-	golang.org/x/oauth2 v0.7.0
->>>>>>> 89ed726f
 	golang.org/x/text v0.9.0
 	gopkg.in/yaml.v2 v2.4.0
 	moul.io/http2curl v1.0.0
