--- conflicted
+++ resolved
@@ -207,13 +207,8 @@
 	go.etcd.io/bbolt v1.3.6 // indirect
 	go.uber.org/zap v1.23.0 // indirect
 	goftp.io/server/v2 v2.0.0 // indirect
-<<<<<<< HEAD
 	golang.org/x/crypto v0.3.0
-	golang.org/x/exp v0.0.0-20221019170559-20944726eadf
-=======
-	golang.org/x/crypto v0.3.0 // indirect
 	golang.org/x/exp v0.0.0-20221230185412-738e83a70c30
->>>>>>> 25fcae14
 	golang.org/x/mod v0.6.0 // indirect
 	golang.org/x/sys v0.4.0 // indirect
 	golang.org/x/time v0.2.0 // indirect
