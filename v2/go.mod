module github.com/projectdiscovery/nuclei/v2

go 1.18

require (
	github.com/Knetic/govaluate v3.0.1-0.20171022003610-9aa49832a739+incompatible
	github.com/alecthomas/jsonschema v0.0.0-20211022214203-8b29eab41725
	github.com/andygrunwald/go-jira v1.16.0
	github.com/antchfx/htmlquery v1.2.5
	github.com/apex/log v1.9.0
	github.com/blang/semver v3.5.1+incompatible
	github.com/bluele/gcache v0.0.2
	github.com/corpix/uarand v0.2.0
	github.com/go-playground/validator/v10 v10.11.1
	github.com/go-rod/rod v0.112.0
	github.com/gobwas/ws v1.1.0
	github.com/google/go-github v17.0.0+incompatible
	github.com/itchyny/gojq v0.12.9
	github.com/json-iterator/go v1.1.12
	github.com/julienschmidt/httprouter v1.3.0
	github.com/karlseguin/ccache v2.0.3+incompatible
	github.com/logrusorgru/aurora v2.0.3+incompatible
	github.com/miekg/dns v1.1.50
	github.com/olekukonko/tablewriter v0.0.5
	github.com/owenrumney/go-sarif/v2 v2.1.2
	github.com/pkg/errors v0.9.1
	github.com/projectdiscovery/clistats v0.0.8
	github.com/projectdiscovery/cryptoutil v1.0.0
	github.com/projectdiscovery/fastdialer v0.0.17
	github.com/projectdiscovery/filekv v0.0.0-20210915124239-3467ef45dd08
	github.com/projectdiscovery/gologger v1.1.4
	github.com/projectdiscovery/hmap v0.0.2
	github.com/projectdiscovery/interactsh v1.0.6-0.20220827132222-460cc6270053
	github.com/projectdiscovery/nuclei-updatecheck-api v0.0.0-20211006155443-c0a8d610a4df
	github.com/projectdiscovery/rawhttp v0.1.2
	github.com/projectdiscovery/retryabledns v1.0.17
	github.com/projectdiscovery/retryablehttp-go v1.0.3-0.20220506110515-811d938bd26d
	github.com/projectdiscovery/stringsutil v0.0.2
	github.com/projectdiscovery/yamldoc-go v1.0.3-0.20211126104922-00d2c6bb43b6
	github.com/remeh/sizedwaitgroup v1.0.0
	github.com/rs/xid v1.4.0
	github.com/segmentio/ksuid v1.0.4
	github.com/shirou/gopsutil/v3 v3.22.9
	github.com/spaolacci/murmur3 v1.1.0
	github.com/spf13/cast v1.5.0
	github.com/syndtr/goleveldb v1.0.0
	github.com/tj/go-update v2.2.5-0.20200519121640-62b4b798fd68+incompatible
	github.com/valyala/fasttemplate v1.2.2
	github.com/weppos/publicsuffix-go v0.15.1-0.20220329081811-9a40b608a236
	github.com/xanzy/go-gitlab v0.74.0
	go.uber.org/atomic v1.10.0
	go.uber.org/multierr v1.8.0
	golang.org/x/net v0.1.0
	golang.org/x/oauth2 v0.0.0-20220722155238-128564f6959c
	golang.org/x/text v0.4.0
	gopkg.in/yaml.v2 v2.4.0
	moul.io/http2curl v1.0.0
)

require github.com/aws/aws-sdk-go v1.44.125

require github.com/projectdiscovery/folderutil v0.0.0-20220215113126-add60a1e8e08

require (
	github.com/DataDog/gostackparse v0.6.0
	github.com/antchfx/xmlquery v1.3.12
	github.com/asaskevich/govalidator v0.0.0-20210307081110-f21760c49a8d
	github.com/docker/go-units v0.5.0
	github.com/fatih/structs v1.1.0
	github.com/h2non/filetype v1.1.3
	github.com/hashicorp/go-version v1.6.0
	github.com/klauspost/compress v1.15.8
	github.com/mholt/archiver v3.1.1+incompatible
	github.com/mitchellh/go-homedir v1.1.0
	github.com/openrdap/rdap v0.9.1-0.20191017185644-af93e7ef17b7
	github.com/projectdiscovery/fileutil v0.0.3
	github.com/projectdiscovery/goflags v0.1.1
	github.com/projectdiscovery/iputil v0.0.2
	github.com/projectdiscovery/nvd v1.0.9
	github.com/projectdiscovery/ratelimit v0.0.1
	github.com/projectdiscovery/sliceutil v0.0.1
	github.com/projectdiscovery/tlsx v0.0.9
	github.com/projectdiscovery/uncover v0.0.9
	github.com/projectdiscovery/urlutil v0.0.0-20210525140139-b874f06ad921
	github.com/projectdiscovery/wappalyzergo v0.0.66
	github.com/stretchr/testify v1.8.1
	gopkg.in/yaml.v3 v3.0.1
)

require (
	git.mills.io/prologic/smtpd v0.0.0-20210710122116-a525b76c287a // indirect
	github.com/AndreasBriese/bbloom v0.0.0-20190825152654-46b345b51c96 // indirect
	github.com/DataDog/zstd v1.4.5 // indirect
	github.com/Mzack9999/go-http-digest-auth-client v0.6.1-0.20220414142836-eb8883508809 // indirect
	github.com/Mzack9999/ldapserver v1.0.2-0.20211229000134-b44a0d6ad0dd // indirect
	github.com/PuerkitoBio/goquery v1.6.0 // indirect
	github.com/akrylysov/pogreb v0.10.1 // indirect
	github.com/alecthomas/template v0.0.0-20190718012654-fb15b899a751 // indirect
	github.com/alecthomas/units v0.0.0-20211218093645-b94a6e3cc137 // indirect
	github.com/andybalholm/cascadia v1.1.0 // indirect
	github.com/antchfx/xpath v1.2.1 // indirect
	github.com/aymerick/douceur v0.2.0 // indirect
	github.com/bits-and-blooms/bitset v1.2.0 // indirect
	github.com/bits-and-blooms/bloom/v3 v3.0.1 // indirect
	github.com/c4milo/unpackit v0.1.0 // indirect
	github.com/caddyserver/certmagic v0.16.3 // indirect
	github.com/cespare/xxhash v1.1.0 // indirect
	github.com/cespare/xxhash/v2 v2.1.1 // indirect
	github.com/cnf/structhash v0.0.0-20201127153200-e1b16c1ebc08 // indirect
	github.com/cockroachdb/errors v1.8.1 // indirect
	github.com/cockroachdb/logtags v0.0.0-20190617123548-eb05cc24525f // indirect
	github.com/cockroachdb/pebble v0.0.0-20210728210723-48179f1d4dae // indirect
	github.com/cockroachdb/redact v1.0.8 // indirect
	github.com/cockroachdb/sentry-go v0.6.1-cockroachdb.2 // indirect
	github.com/davecgh/go-spew v1.1.1 // indirect
	github.com/dgraph-io/badger v1.6.2 // indirect
	github.com/dgraph-io/ristretto v0.0.3 // indirect
	github.com/dimchansky/utfbom v1.1.1 // indirect
	github.com/dsnet/compress v0.0.1 // indirect
	github.com/dustin/go-humanize v1.0.0 // indirect
	github.com/go-ole/go-ole v1.2.6 // indirect
	github.com/go-playground/locales v0.14.0 // indirect
	github.com/go-playground/universal-translator v0.18.0 // indirect
	github.com/goburrow/cache v0.1.4 // indirect
	github.com/gobwas/httphead v0.1.0 // indirect
	github.com/gobwas/pool v0.2.1 // indirect
	github.com/gogo/protobuf v1.3.2 // indirect
	github.com/golang-jwt/jwt/v4 v4.4.2 // indirect
	github.com/golang/groupcache v0.0.0-20200121045136-8c9f03a8e57e // indirect
	github.com/golang/protobuf v1.5.2 // indirect
	github.com/golang/snappy v0.0.4 // indirect
	github.com/google/go-querystring v1.1.0 // indirect
	github.com/google/uuid v1.3.0 // indirect
	github.com/gorilla/css v1.0.0 // indirect
	github.com/gosuri/uilive v0.0.4 // indirect
	github.com/gosuri/uiprogress v0.0.1 // indirect
	github.com/hashicorp/go-cleanhttp v0.5.2 // indirect
	github.com/hashicorp/go-retryablehttp v0.7.1 // indirect
	github.com/hdm/jarm-go v0.0.7 // indirect
	github.com/iancoleman/orderedmap v0.0.0-20190318233801-ac98e3ecb4b0 // indirect
	github.com/itchyny/timefmt-go v0.1.4 // indirect
	github.com/jmespath/go-jmespath v0.4.0 // indirect
	github.com/klauspost/cpuid/v2 v2.1.0 // indirect
	github.com/klauspost/pgzip v1.2.5 // indirect
	github.com/kr/pretty v0.3.0 // indirect
	github.com/kr/text v0.2.0 // indirect
	github.com/leodido/go-urn v1.2.1 // indirect
	github.com/libdns/libdns v0.2.1 // indirect
	github.com/lor00x/goldap v0.0.0-20180618054307-a546dffdd1a3 // indirect
	github.com/lufia/plan9stats v0.0.0-20211012122336-39d0f177ccd0 // indirect
	github.com/mattn/go-isatty v0.0.16 // indirect
	github.com/mattn/go-runewidth v0.0.13 // indirect
	github.com/mholt/acmez v1.0.4 // indirect
	github.com/microcosm-cc/bluemonday v1.0.21 // indirect
	github.com/modern-go/concurrent v0.0.0-20180306012644-bacd9c7ef1dd // indirect
	github.com/modern-go/reflect2 v1.0.2 // indirect
	github.com/onsi/ginkgo v1.16.4 // indirect
	github.com/onsi/gomega v1.16.0 // indirect
	github.com/pmezard/go-difflib v1.0.0 // indirect
	github.com/power-devops/perfstat v0.0.0-20210106213030-5aafc221ea8c // indirect
	github.com/projectdiscovery/blackrock v0.0.0-20220628111055-35616c71b2dc // indirect
	github.com/projectdiscovery/mapcidr v1.0.3
	github.com/projectdiscovery/networkpolicy v0.0.2-0.20220525172507-b844eafc878d // indirect
	github.com/rivo/uniseg v0.2.0 // indirect
	github.com/rogpeppe/go-internal v1.8.0 // indirect
	github.com/saintfish/chardet v0.0.0-20120816061221-3af4cd4741ca // indirect
	github.com/spacemonkeygo/openssl v0.0.0-20181017203307-c2dcc5cca94a // indirect
	github.com/spacemonkeygo/spacelog v0.0.0-20180420211403-2296661a0572 // indirect
	github.com/tklauser/go-sysconf v0.3.10 // indirect
	github.com/tklauser/numcpus v0.4.0 // indirect
	github.com/trivago/tgo v1.0.7 // indirect
	github.com/ulikunitz/xz v0.5.10 // indirect
	github.com/ulule/deepcopier v0.0.0-20200430083143-45decc6639b6 // indirect
	github.com/valyala/bytebufferpool v1.0.0 // indirect
	github.com/yl2chen/cidranger v1.0.2 // indirect
	github.com/ysmood/goob v0.4.0 // indirect
	github.com/ysmood/gson v0.7.1 // indirect
	github.com/ysmood/leakless v0.8.0 // indirect
	github.com/yusufpapurcu/wmi v1.2.2 // indirect
	github.com/zmap/rc2 v0.0.0-20131011165748-24b9757f5521 // indirect
	github.com/zmap/zcrypto v0.0.0-20220605182715-4dfcec6e9a8c // indirect
	go.etcd.io/bbolt v1.3.6 // indirect
	go.uber.org/zap v1.23.0 // indirect
	goftp.io/server/v2 v2.0.0 // indirect
	golang.org/x/crypto v0.1.0 // indirect
	golang.org/x/exp v0.0.0-20220907003533-145caa8ea1d0
	golang.org/x/mod v0.6.0 // indirect
	golang.org/x/sys v0.1.0 // indirect
	golang.org/x/time v0.0.0-20220722155302-e5dcc9cfc0b9 // indirect
	golang.org/x/tools v0.2.0 // indirect
	google.golang.org/appengine v1.6.7 // indirect
	google.golang.org/protobuf v1.28.1 // indirect
	gopkg.in/alecthomas/kingpin.v2 v2.2.6 // indirect
	gopkg.in/corvus-ch/zbase32.v1 v1.0.0 // indirect
)

require (
<<<<<<< HEAD
	github.com/hashicorp/golang-lru v0.5.4 // indirect
	github.com/klauspost/compress v1.15.8 // indirect
=======
>>>>>>> 235eb1c8
	github.com/nwaples/rardecode v1.1.2 // indirect
	github.com/pierrec/lz4 v2.6.1+incompatible // indirect
	github.com/projectdiscovery/asnmap v0.0.1 // indirect
	github.com/xi2/xz v0.0.0-20171230120015-48954b6210f8 // indirect
	github.com/zmap/zcertificate v0.0.0-20180516150559-0e3d58b1bac4 // indirect
)<|MERGE_RESOLUTION|>--- conflicted
+++ resolved
@@ -195,11 +195,8 @@
 )
 
 require (
-<<<<<<< HEAD
 	github.com/hashicorp/golang-lru v0.5.4 // indirect
 	github.com/klauspost/compress v1.15.8 // indirect
-=======
->>>>>>> 235eb1c8
 	github.com/nwaples/rardecode v1.1.2 // indirect
 	github.com/pierrec/lz4 v2.6.1+incompatible // indirect
 	github.com/projectdiscovery/asnmap v0.0.1 // indirect
