--- conflicted
+++ resolved
@@ -33,13 +33,8 @@
 
 	results := &atomic.Bool{}
 
-<<<<<<< HEAD
 	targets := make([]*contextargs.MetaInput, 0, r.hmapInputProvider.Count())
-	r.hmapInputProvider.Scan(func(value *contextargs.MetaInput) {
-=======
-	targets := make([]string, 0, r.hmapInputProvider.Count())
-	r.hmapInputProvider.Scan(func(value string) bool {
->>>>>>> 363ffb75
+	r.hmapInputProvider.Scan(func(value *contextargs.MetaInput) bool {
 		targets = append(targets, value)
 		return true
 	})
