--- conflicted
+++ resolved
@@ -14,40 +14,6 @@
 // the template requesting process.
 // nolint // false positive, options are allocated once and are necessary as is
 type Options struct {
-<<<<<<< HEAD
-	Debug              bool                   // Debug mode allows debugging request/responses for the engine
-	Silent             bool                   // Silent suppresses any extra text and only writes found URLs on screen.
-	Version            bool                   // Version specifies if we should just show version and exit
-	Verbose            bool                   // Verbose flag indicates whether to show verbose output or not
-	NoColor            bool                   // No-Color disables the colored output.
-	UpdateTemplates    bool                   // UpdateTemplates updates the templates installed at startup
-	JSON               bool                   // JSON writes json output to files
-	JSONRequests       bool                   // write requests/responses for matches in JSON output
-	EnableProgressBar  bool                   // Enable progrss bar
-	TemplatesVersion   bool                   // Show the templates installed version
-	TemplateList       bool                   // List available templates
-	Stdin              bool                   // Stdin specifies whether stdin input was given to the process
-	StopAtFirstMatch   bool                   // Stop processing template at first full match (this may break chained requests)
-	NoMeta             bool                   // Don't display metadata for the matches
-	BulkSize           int                    // Number of targets analyzed in parallel for each template
-	TemplateThreads    int                    // Number of templates executed in parallel
-	Project            bool                   // Nuclei uses project folder to avoid sending same HTTP request multiple times
-	ProjectPath        string                 // Nuclei uses a user defined project folder
-	Timeout            int                    // Timeout is the seconds to wait for a response from the server.
-	Retries            int                    // Retries is the number of times to retry the request
-	RateLimit          int                    // Rate-Limit of requests per specified target
-	Severity           string                 // Filter templates based on their severity and only run the matching ones.
-	Target             string                 // Target is a single URL/Domain to scan usng a template
-	Targets            string                 // Targets specifies the targets to scan using templates.
-	Output             string                 // Output is the file to write found subdomains to.
-	ProxyURL           string                 // ProxyURL is the URL for the proxy server
-	ProxySocksURL      string                 // ProxySocksURL is the URL for the proxy socks server
-	TemplatesDirectory string                 // TemplatesDirectory is the directory to use for storing templates
-	TraceLogFile       string                 // TraceLogFile specifies a file to write with the trace of all requests
-	Templates          multiStringFlag        // Signature specifies the template/templates to use
-	ExcludedTemplates  multiStringFlag        // Signature specifies the template/templates to exclude
-	CustomHeaders      requests.CustomHeaders // Custom global headers
-=======
 	Debug                bool                   // Debug mode allows debugging request/responses for the engine
 	Silent               bool                   // Silent suppresses any extra text and only writes found URLs on screen.
 	Version              bool                   // Version specifies if we should just show version and exit
@@ -63,7 +29,9 @@
 	StopAtFirstMatch     bool                   // Stop processing template at first full match (this may break chained requests)
 	NoMeta               bool                   // Don't display metadata for the matches
 	BulkSize             int                    // Number of targets analyzed in parallel for each template
-	Threads              int                    // Thread controls the number of concurrent requests to make.
+	TemplateThreads      int                    // Number of templates executed in parallel
+	Project              bool                   // Nuclei uses project folder to avoid sending same HTTP request multiple times
+	ProjectPath          string                 // Nuclei uses a user defined project folder
 	Timeout              int                    // Timeout is the seconds to wait for a response from the server.
 	Retries              int                    // Retries is the number of times to retry the request
 	RateLimit            int                    // Rate-Limit of requests per specified target
@@ -78,8 +46,8 @@
 	Templates            multiStringFlag        // Signature specifies the template/templates to use
 	ExcludedTemplates    multiStringFlag        // Signature specifies the template/templates to exclude
 	CustomHeaders        requests.CustomHeaders // Custom global headers
+	Threads              int                    // Thread controls the number of concurrent requests to make.
 	BurpCollaboratorBiid string                 // Burp Collaborator BIID for polling
->>>>>>> f85dbafd
 }
 
 type multiStringFlag []string
