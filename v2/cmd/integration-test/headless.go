--- conflicted
+++ resolved
@@ -11,22 +11,13 @@
 )
 
 var headlessTestcases = map[string]testutils.TestCase{
-<<<<<<< HEAD
-	"protocols/headless/headless-basic.yaml":          &headlessBasic{},
-	"protocols/headless/headless-header-action.yaml":  &headlessHeaderActions{},
-	"protocols/headless/headless-extract-values.yaml": &headlessExtractValues{},
-	"protocols/headless/headless-payloads.yaml":       &headlessPayloads{},
-	"protocols/headless/variables.yaml":               &headlessVariables{},
-	"protocols/headless/file-upload.yaml":             &headlessFileUpload{},
-=======
-	"headless/headless-basic.yaml":              &headlessBasic{},
-	"headless/headless-header-action.yaml":      &headlessHeaderActions{},
-	"headless/headless-extract-values.yaml":     &headlessExtractValues{},
-	"headless/headless-payloads.yaml":           &headlessPayloads{},
-	"headless/variables.yaml":                   &headlessVariables{},
-	"headless/file-upload.yaml":                 &headlessFileUpload{},
-	"headless/headless-header-status-test.yaml": &headlessHeaderStatus{},
->>>>>>> a4ca2021
+	"protocols/headless/headless-basic.yaml":              &headlessBasic{},
+	"protocols/headless/headless-header-action.yaml":      &headlessHeaderActions{},
+	"protocols/headless/headless-extract-values.yaml":     &headlessExtractValues{},
+	"protocols/headless/headless-payloads.yaml":           &headlessPayloads{},
+	"protocols/headless/variables.yaml":                   &headlessVariables{},
+	"protocols/headless/file-upload.yaml":                 &headlessFileUpload{},
+	"protocols/headless/headless-header-status-test.yaml": &headlessHeaderStatus{},
 }
 
 type headlessBasic struct{}
