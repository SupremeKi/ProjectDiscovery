--- conflicted
+++ resolved
@@ -5,14 +5,6 @@
 )
 
 var dnsTestCases = map[string]testutils.TestCase{
-<<<<<<< HEAD
-	"protocols/dns/basic.yaml":                &dnsBasic{},
-	"protocols/dns/ptr.yaml":                  &dnsPtr{},
-	"protocols/dns/caa.yaml":                  &dnsCAA{},
-	"protocols/dns/tlsa.yaml":                 &dnsTLSA{},
-	"protocols/dns/variables.yaml":            &dnsVariables{},
-	"protocols/dns/dsl-matcher-variable.yaml": &dnsDSLMatcherVariable{},
-=======
 	"dns/basic.yaml":                &dnsBasic{},
 	"dns/ptr.yaml":                  &dnsPtr{},
 	"dns/caa.yaml":                  &dnsCAA{},
@@ -20,7 +12,6 @@
 	"dns/variables.yaml":            &dnsVariables{},
 	"dns/payload.yaml":              &dnsPayload{},
 	"dns/dsl-matcher-variable.yaml": &dnsDSLMatcherVariable{},
->>>>>>> 06ab56ab
 }
 
 type dnsBasic struct{}
