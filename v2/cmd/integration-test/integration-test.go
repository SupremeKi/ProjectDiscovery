package main

import (
	"flag"
	"fmt"
	"os"
	"runtime"
	"strings"

	"github.com/logrusorgru/aurora"

	"github.com/projectdiscovery/nuclei/v2/pkg/testutils"
	sliceutil "github.com/projectdiscovery/utils/slice"
)

type TestCaseInfo struct {
	Path      string
	TestCase  testutils.TestCase
	DisableOn func() bool
}

var (
	debug        = os.Getenv("DEBUG") == "true"
	githubAction = os.Getenv("GH_ACTION") == "true"
	customTests  = os.Getenv("TESTS")

	success = aurora.Green("[✓]").String()
	failed  = aurora.Red("[✘]").String()

	protocolTests = map[string][]TestCaseInfo{
		"http":            httpTestcases,
		"interactsh":      interactshTestCases,
		"network":         networkTestcases,
		"dns":             dnsTestCases,
		"workflow":        workflowTestcases,
		"loader":          loaderTestcases,
		"websocket":       websocketTestCases,
		"headless":        headlessTestcases,
		"whois":           whoisTestCases,
		"ssl":             sslTestcases,
		"library":         libraryTestcases,
		"templatesPath":   templatesPathTestCases,
		"templatesDir":    templatesDirTestCases,
		"file":            fileTestcases,
		"offlineHttp":     offlineHttpTestcases,
		"customConfigDir": customConfigDirTestCases,
		"fuzzing":         fuzzingTestCases,
		"code":            codeTestCases,
		"multi":           multiProtoTestcases,
		"generic":         genericTestcases,
		"dsl":             dslTestcases,
	}

	// For debug purposes
	runProtocol          = ""
	runTemplate          = ""
	extraArgs            = []string{}
	interactshRetryCount = 3
)

func main() {
	flag.StringVar(&runProtocol, "protocol", "", "run integration tests of given protocol")
	flag.StringVar(&runTemplate, "template", "", "run integration test of given template")
	flag.Parse()

	// allows passing extra args to nuclei
	eargs := os.Getenv("DebugExtraArgs")
	if eargs != "" {
		extraArgs = strings.Split(eargs, " ")
		testutils.ExtraDebugArgs = extraArgs
	}

	if runProtocol != "" {
		debugTests()
		os.Exit(1)
	}

	customTestsList := normalizeSplit(customTests)

	failedTestTemplatePaths := runTests(customTestsList)

	if len(failedTestTemplatePaths) > 0 {
		if githubAction {
			debug = true
			fmt.Println("::group::Failed integration tests in debug mode")
			_ = runTests(failedTestTemplatePaths)
			fmt.Println("::endgroup::")
		}

		os.Exit(1)
	}
}

// execute a testcase with retry and consider best of N
// intended for flaky tests like interactsh
func executeWithRetry(testCase testutils.TestCase, templatePath string, retryCount int) (string, error) {
	var err error
	for i := 0; i < retryCount; i++ {
		err = testCase.Execute(templatePath)
		if err == nil {
			fmt.Printf("%s Test \"%s\" passed!\n", success, templatePath)
			return "", nil
		}
	}
	_, _ = fmt.Fprintf(os.Stderr, "%s Test \"%s\" failed after %v attempts : %s\n", failed, templatePath, retryCount, err)
	return templatePath, err
}

func debugTests() {
	testCaseInfos := protocolTests[runProtocol]
	for _, testCaseInfo := range testCaseInfos {
		if (runTemplate != "" && !strings.Contains(testCaseInfo.Path, runTemplate)) ||
			(testCaseInfo.DisableOn != nil && testCaseInfo.DisableOn()) {
			continue
		}
		if runProtocol == "interactsh" {
			if _, err := executeWithRetry(testCaseInfo.TestCase, testCaseInfo.Path, interactshRetryCount); err != nil {
				fmt.Printf("\n%v", err.Error())
			}
		} else {
			if _, err := execute(testCaseInfo.TestCase, testCaseInfo.Path); err != nil {
				fmt.Printf("\n%v", err.Error())
			}
		}
	}
}

func runTests(customTemplatePaths []string) []string {
	var failedTestTemplatePaths []string

	for proto, testCaseInfos := range protocolTests {
		if len(customTemplatePaths) == 0 {
			fmt.Printf("Running test cases for %q protocol\n", aurora.Blue(proto))
		}
		for _, testCaseInfo := range testCaseInfos {
			if testCaseInfo.DisableOn != nil && testCaseInfo.DisableOn() {
				fmt.Printf("skipping test case %v. disabled on %v.\n", aurora.Blue(testCaseInfo.Path), runtime.GOOS)
				continue
			}
			if len(customTemplatePaths) == 0 || sliceutil.Contains(customTemplatePaths, testCaseInfo.Path) {
				var failedTemplatePath string
				var err error
<<<<<<< HEAD
				if proto == "interactsh" || strings.Contains(templatePath, "interactsh") {
					failedTemplatePath, err = executeWithRetry(testCase, templatePath, interactshRetryCount)
=======
				if proto == "interactsh" {
					failedTemplatePath, err = executeWithRetry(testCaseInfo.TestCase, testCaseInfo.Path, interactshRetryCount)
>>>>>>> c8a7df98
				} else {
					failedTemplatePath, err = execute(testCaseInfo.TestCase, testCaseInfo.Path)
				}
				if err != nil {
					failedTestTemplatePaths = append(failedTestTemplatePaths, failedTemplatePath)
				}
			}
		}
	}

	return failedTestTemplatePaths
}

func execute(testCase testutils.TestCase, templatePath string) (string, error) {
	if err := testCase.Execute(templatePath); err != nil {
		_, _ = fmt.Fprintf(os.Stderr, "%s Test \"%s\" failed: %s\n", failed, templatePath, err)
		return templatePath, err
	}

	fmt.Printf("%s Test \"%s\" passed!\n", success, templatePath)
	return "", nil
}

func expectResultsCount(results []string, expectedNumbers ...int) error {
	match := sliceutil.Contains(expectedNumbers, len(results))
	if !match {
		return fmt.Errorf("incorrect number of results: %d (actual) vs %v (expected) \nResults:\n\t%s\n", len(results), expectedNumbers, strings.Join(results, "\n\t"))
	}
	return nil
}

func normalizeSplit(str string) []string {
	return strings.FieldsFunc(str, func(r rune) bool {
		return r == ','
	})
}<|MERGE_RESOLUTION|>--- conflicted
+++ resolved
@@ -140,13 +140,8 @@
 			if len(customTemplatePaths) == 0 || sliceutil.Contains(customTemplatePaths, testCaseInfo.Path) {
 				var failedTemplatePath string
 				var err error
-<<<<<<< HEAD
-				if proto == "interactsh" || strings.Contains(templatePath, "interactsh") {
-					failedTemplatePath, err = executeWithRetry(testCase, templatePath, interactshRetryCount)
-=======
-				if proto == "interactsh" {
+				if proto == "interactsh" || strings.Contains(testCaseInfo.Path, "interactsh") {
 					failedTemplatePath, err = executeWithRetry(testCaseInfo.TestCase, testCaseInfo.Path, interactshRetryCount)
->>>>>>> c8a7df98
 				} else {
 					failedTemplatePath, err = execute(testCaseInfo.TestCase, testCaseInfo.Path)
 				}
