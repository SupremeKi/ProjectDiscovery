package main

import (
	"fmt"
	"os"
	"path/filepath"

	"github.com/projectdiscovery/goflags"
	"github.com/projectdiscovery/gologger"
	"github.com/projectdiscovery/nuclei/v2/internal/runner"
	"github.com/projectdiscovery/nuclei/v2/pkg/model/types/severity"
	templateTypes "github.com/projectdiscovery/nuclei/v2/pkg/templates/types"
	"github.com/projectdiscovery/nuclei/v2/pkg/types"
)

var (
	cfgFile string
	options = &types.Options{}
)

func main() {
	readConfig()

	runner.ParseOptions(options)

	nucleiRunner, err := runner.New(options)
	if err != nil {
		gologger.Fatal().Msgf("Could not create runner: %s\n", err)
	}
	if nucleiRunner == nil {
		return
	}
	if err := nucleiRunner.RunEnumeration(); err != nil {
		gologger.Fatal().Msgf("Could not run nuclei: %s\n", err)
	}
	nucleiRunner.Close()
}

func readConfig() {
	home, _ := os.UserHomeDir()
	templatesDirectory := filepath.Join(home, "nuclei-templates")

	flagSet := goflags.NewFlagSet()
	flagSet.SetDescription(`Nuclei is a fast, template based vulnerability scanner focusing
on extensive configurability, massive extensibility and ease of use.`)

	/* TODO Important: The defined default values, especially for slice/array types are NOT DEFAULT VALUES, but rather implicit values to which the user input is appended.
	This can be very confusing and should be addressed
	*/

	createGroup(flagSet, "input", "Target",
		flagSet.StringSliceVarP(&options.Targets, "target", "u", []string{}, "target URLs/hosts to scan"),
		flagSet.StringVarP(&options.TargetsFilePath, "list", "l", "", "path to file containing a list of target URLs/hosts to scan (one per line)"),
	)

	createGroup(flagSet, "templates", "Templates",
		flagSet.StringSliceVarP(&options.Templates, "templates", "t", []string{}, "template or template directory paths to include in the scan"),
		flagSet.StringSliceVarP(&options.TemplateURLs, "template-url", "tu", []string{}, "URL containing list of templates to run"),
		flagSet.BoolVarP(&options.NewTemplates, "new-templates", "nt", false, "run only new templates added in latest nuclei-templates release"),
		flagSet.StringSliceVarP(&options.Workflows, "workflows", "w", []string{}, "workflow or workflow directory paths to include in the scan"),
		flagSet.StringSliceVarP(&options.WorkflowURLs, "workflow-url", "wu", []string{}, "URL containing list of workflows to run"),
		flagSet.BoolVar(&options.Validate, "validate", false, "validate the passed templates to nuclei"),
		flagSet.BoolVar(&options.TemplateList, "tl", false, "list all available templates"),
	)

	createGroup(flagSet, "filters", "Filtering",
		flagSet.NormalizedStringSliceVar(&options.Tags, "tags", []string{}, "execute a subset of templates that contain the provided tags"),
		flagSet.NormalizedStringSliceVarP(&options.IncludeTags, "include-tags", "itags", []string{}, "tags from the default deny list that permit executing more intrusive templates"), // TODO show default deny list
		flagSet.NormalizedStringSliceVarP(&options.ExcludeTags, "exclude-tags", "etags", []string{}, "exclude templates with the provided tags"),
		flagSet.StringSliceVarP(&options.IncludeTemplates, "include-templates", "it", []string{}, "templates to be executed even if they are excluded either by default or configuration"),
		flagSet.StringSliceVarP(&options.ExcludedTemplates, "exclude-templates", "et", []string{}, "template or template directory paths to exclude"),
		flagSet.VarP(&options.Severities, "severity", "s", fmt.Sprintf("Templates to run based on severity. Possible values: %s", severity.GetSupportedSeverities().String())),
		flagSet.VarP(&options.ExcludeSeverities, "exclude-severity", "es", fmt.Sprintf("Templates to exclude based on severity. Possible values: %s", severity.GetSupportedSeverities().String())),
		flagSet.VarP(&options.Protocols, "type", "pt", fmt.Sprintf("protocol types to be executed. Possible values: %s", templateTypes.GetSupportedProtocolTypes())),
		flagSet.VarP(&options.ExcludeProtocols, "exclude-type", "ept", fmt.Sprintf("protocol types to not be executed. Possible values: %s", templateTypes.GetSupportedProtocolTypes())),
		flagSet.NormalizedStringSliceVarP(&options.Author, "author", "a", []string{}, "execute templates that are (co-)created by the specified authors"),
	)

	createGroup(flagSet, "output", "Output",
		flagSet.StringVarP(&options.Output, "output", "o", "", "output file to write found issues/vulnerabilities"),
		flagSet.BoolVar(&options.Silent, "silent", false, "display findings only"),
		flagSet.BoolVarP(&options.NoColor, "no-color", "nc", false, "disable output content coloring (ANSI escape codes)"),
		flagSet.BoolVar(&options.JSON, "json", false, "write output in JSONL(ines) format"),
		flagSet.BoolVarP(&options.JSONRequests, "include-rr", "irr", false, "include request/response pairs in the JSONL output (for findings only)"),
		flagSet.BoolVarP(&options.NoMeta, "no-meta", "nm", false, "don't display match metadata"),
		flagSet.BoolVarP(&options.NoTimestamp, "no-timestamp", "nts", false, "don't display timestamp metadata in CLI output"),
		flagSet.StringVarP(&options.ReportingDB, "report-db", "rdb", "", "local nuclei reporting database (always use this to persist report data)"),
		flagSet.StringVarP(&options.MarkdownExportDirectory, "markdown-export", "me", "", "directory to export results in markdown format"),
		flagSet.StringVarP(&options.SarifExport, "sarif-export", "se", "", "file to export results in SARIF format"),
	)

	createGroup(flagSet, "configs", "Configurations",
		flagSet.StringVar(&cfgFile, "config", "", "path to the nuclei configuration file"),
		flagSet.StringVarP(&options.ReportingConfig, "report-config", "rc", "", "nuclei reporting module configuration file"), // TODO merge into the config file or rename to issue-tracking
		flagSet.StringSliceVarP(&options.CustomHeaders, "header", "H", []string{}, "custom headers in header:value format"),
		flagSet.RuntimeMapVarP(&options.Vars, "var", "V", []string{}, "custom vars in var=value format"),
		flagSet.StringVarP(&options.ResolversFile, "resolvers", "r", "", "file containing resolver list for nuclei"),
		flagSet.BoolVarP(&options.SystemResolvers, "system-resolvers", "sr", false, "use system DNS resolving as error fallback"),
		flagSet.BoolVar(&options.OfflineHTTP, "passive", false, "enable passive HTTP response processing mode"),
		flagSet.BoolVarP(&options.EnvironmentVariables, "env-vars", "ev", false, "enable environment variables to be used in template"),
		flagSet.StringVarP(&options.ClientCertFile, "client-cert", "cc", "", "client certificate file (PEM-encoded) used for authenticating against scanned hosts"),
		flagSet.StringVarP(&options.ClientKeyFile, "client-key", "ck", "", "client key file (PEM-encoded) used for authenticating against scanned hosts"),
		flagSet.StringVarP(&options.ClientCAFile, "client-ca", "ca", "", "client certificate authority file (PEM-encoded) used for authenticating against scanned hosts"),
	)

	createGroup(flagSet, "interactsh", "interactsh",
		flagSet.StringVarP(&options.InteractshURL, "interactsh-server", "iserver", "https://interactsh.com", "interactsh server url for self-hosted instance"),
		flagSet.StringVarP(&options.InteractshToken, "interactsh-token", "itoken", "", "authentication token for self-hosted interactsh server"),
		flagSet.IntVar(&options.InteractionsCacheSize, "interactions-cache-size", 5000, "number of requests to keep in the interactions cache"),
		flagSet.IntVar(&options.InteractionsEviction, "interactions-eviction", 60, "number of seconds to wait before evicting requests from cache"),
		flagSet.IntVar(&options.InteractionsPollDuration, "interactions-poll-duration", 5, "number of seconds to wait before each interaction poll request"),
		flagSet.IntVar(&options.InteractionsColldownPeriod, "interactions-cooldown-period", 5, "extra time for interaction polling before exiting"),
		flagSet.BoolVarP(&options.NoInteractsh, "no-interactsh", "ni", false, "disable interactsh server for OAST testing, exclude OAST based templates"),
	)

	createGroup(flagSet, "rate-limit", "Rate-Limit",
		flagSet.IntVarP(&options.RateLimit, "rate-limit", "rl", 150, "maximum number of requests to send per second"),
		flagSet.IntVarP(&options.RateLimitMinute, "rate-limit-minute", "rlm", 0, "maximum number of requests to send per minute"),
		flagSet.IntVarP(&options.BulkSize, "bulk-size", "bs", 25, "maximum number of hosts to be analyzed in parallel per template"),
		flagSet.IntVarP(&options.TemplateThreads, "concurrency", "c", 25, "maximum number of templates to be executed in parallel"),
	)

	createGroup(flagSet, "optimization", "Optimizations",
		flagSet.IntVar(&options.Timeout, "timeout", 5, "time to wait in seconds before timeout"),
		flagSet.IntVar(&options.Retries, "retries", 1, "number of times to retry a failed request"),
		flagSet.IntVarP(&options.MaxHostError, "max-host-error", "mhe", 30, "max errors for a host before skipping from scan"),
		flagSet.BoolVar(&options.Project, "project", false, "use a project folder to avoid sending same request multiple times"),
		flagSet.StringVar(&options.ProjectPath, "project-path", os.TempDir(), "set a specific project path"),
		flagSet.BoolVarP(&options.StopAtFirstMatch, "stop-at-first-path", "spm", false, "stop processing HTTP requests after the first match (may break template/workflow logic)"),
		flagSet.BoolVar(&options.Stream, "stream", false, "Stream mode - start elaborating without sorting the input"),
	)

	createGroup(flagSet, "headless", "Headless",
		flagSet.BoolVar(&options.Headless, "headless", false, "enable templates that require headless browser support"),
		flagSet.IntVar(&options.PageTimeout, "page-timeout", 20, "seconds to wait for each page in headless mode"),
		flagSet.BoolVarP(&options.ShowBrowser, "show-browser", "sb", false, "show the browser on the screen when running templates with headless mode"),
		flagSet.BoolVarP(&options.UseInstalledChrome, "system-chrome", "sc", false, "Use local installed chrome browser instead of nuclei installed"),
	)

	createGroup(flagSet, "debug", "Debug",
		flagSet.BoolVar(&options.Debug, "debug", false, "show all requests and responses"),
		flagSet.BoolVar(&options.DebugRequests, "debug-req", false, "show all sent requests"),
		flagSet.BoolVar(&options.DebugResponse, "debug-resp", false, "show all received responses"),

<<<<<<< HEAD
		/* TODO should auto-set the HTTP_PROXY variable for the process? */
		flagSet.NormalizedStringSliceVarP(&options.Proxy, "proxy", "p", []string{}, "List of HTTP(s)/SOCKS5 proxy servers or path to file containing such list"),
		flagSet.StringVar(&options.TraceLogFile, "trace-log", "", "file to write sent requests trace log"),
=======
		/* TODO why the separation? http://proxy:port vs socks5://proxy:port etc
		   TODO should auto-set the HTTP_PROXY variable for the process? */
		flagSet.StringVarP(&options.ProxyURL, "proxy-url", "proxy", "", "URL of the HTTP proxy server"),
		flagSet.StringVar(&options.ProxySocksURL, "proxy-socks-url", "", "URL of the SOCKS proxy server"),
		flagSet.StringVarP(&options.TraceLogFile, "trace-log", "tlog", "", "file to write sent requests trace log"),
		flagSet.StringVarP(&options.ErrorLogFile, "error-log", "elog", "", "file to write sent requests error log"),
>>>>>>> 0f897a39
		flagSet.BoolVar(&options.Version, "version", false, "show nuclei version"),
		flagSet.BoolVarP(&options.Verbose, "verbose", "v", false, "show verbose output"),
		flagSet.BoolVar(&options.VerboseVerbose, "vv", false, "display templates loaded for scan"),
		flagSet.BoolVarP(&options.TemplatesVersion, "templates-version", "tv", false, "shows the version of the installed nuclei-templates"),
	)

	createGroup(flagSet, "update", "Update",
		flagSet.BoolVar(&options.UpdateNuclei, "update", false, "update nuclei engine to the latest released version"),
		flagSet.BoolVarP(&options.UpdateTemplates, "update-templates", "ut", false, "update nuclei-templates to latest released version"),
		flagSet.StringVarP(&options.TemplatesDirectory, "update-directory", "ud", templatesDirectory, "overwrite the default directory to install nuclei-templates"),
		flagSet.BoolVarP(&options.NoUpdateTemplates, "disable-update-check", "duc", false, "disable automatic nuclei/templates update check"),
	)

	createGroup(flagSet, "stats", "Statistics",
		flagSet.BoolVar(&options.EnableProgressBar, "stats", false, "display statistics about the running scan"),
		flagSet.BoolVarP(&options.StatsJSON, "stats-json", "sj", false, "write statistics data to an output file in JSONL(ines) format"),
		flagSet.IntVarP(&options.StatsInterval, "stats-interval", "si", 5, "number of seconds to wait between showing a statistics update"),
		flagSet.BoolVarP(&options.Metrics, "metrics", "m", false, "expose nuclei metrics on a port"),
		flagSet.IntVarP(&options.MetricsPort, "metrics-port", "mp", 9092, "port to expose nuclei metrics on"),
	)

	_ = flagSet.Parse()

	if cfgFile != "" {
		if err := flagSet.MergeConfigFile(cfgFile); err != nil {
			gologger.Fatal().Msgf("Could not read config: %s\n", err)
		}
	}
}

func createGroup(flagSet *goflags.FlagSet, groupName, description string, flags ...*goflags.FlagData) {
	flagSet.SetGroup(groupName, description)
	for _, currentFlag := range flags {
		currentFlag.Group(groupName)
	}
}<|MERGE_RESOLUTION|>--- conflicted
+++ resolved
@@ -142,18 +142,10 @@
 		flagSet.BoolVar(&options.DebugRequests, "debug-req", false, "show all sent requests"),
 		flagSet.BoolVar(&options.DebugResponse, "debug-resp", false, "show all received responses"),
 
-<<<<<<< HEAD
-		/* TODO should auto-set the HTTP_PROXY variable for the process? */
+
+	
 		flagSet.NormalizedStringSliceVarP(&options.Proxy, "proxy", "p", []string{}, "List of HTTP(s)/SOCKS5 proxy servers or path to file containing such list"),
 		flagSet.StringVar(&options.TraceLogFile, "trace-log", "", "file to write sent requests trace log"),
-=======
-		/* TODO why the separation? http://proxy:port vs socks5://proxy:port etc
-		   TODO should auto-set the HTTP_PROXY variable for the process? */
-		flagSet.StringVarP(&options.ProxyURL, "proxy-url", "proxy", "", "URL of the HTTP proxy server"),
-		flagSet.StringVar(&options.ProxySocksURL, "proxy-socks-url", "", "URL of the SOCKS proxy server"),
-		flagSet.StringVarP(&options.TraceLogFile, "trace-log", "tlog", "", "file to write sent requests trace log"),
-		flagSet.StringVarP(&options.ErrorLogFile, "error-log", "elog", "", "file to write sent requests error log"),
->>>>>>> 0f897a39
 		flagSet.BoolVar(&options.Version, "version", false, "show nuclei version"),
 		flagSet.BoolVarP(&options.Verbose, "verbose", "v", false, "show verbose output"),
 		flagSet.BoolVar(&options.VerboseVerbose, "vv", false, "display templates loaded for scan"),
