--- conflicted
+++ resolved
@@ -1,38 +1,5 @@
 #!/bin/bash
 
-<<<<<<< HEAD
-# reading os type from flags
-CURRENT_OS=$1
-
-if [ "${CURRENT_OS}" == "windows" ]
-then
-    echo 'Running on windows platform'
-    echo 'Building functional-test binary'
-    go build
-    
-    echo 'Building Nuclei binary from current branch'
-    go build -o nuclei_dev.exe ../nuclei
-    
-    echo 'Installing latest release of nuclei'
-    go build -v github.com/projectdiscovery/nuclei/v2/cmd/nuclei
-    
-    echo 'Starting Nuclei functional test'
-    ./functional-test.exe -main ./nuclei.exe -dev ./nuclei_dev.exe -testcases testcases.txt
-else
-    echo 'Building functional-test binary'
-    go build -o functional-test
-    
-    echo 'Building Nuclei binary from current branch'
-    go build -o nuclei_dev ../nuclei
-    
-    echo 'Installing latest release of nuclei'
-    go build -v -o nuclei github.com/projectdiscovery/nuclei/v2/cmd/nuclei
-    
-    echo 'Starting Nuclei functional test'
-    ./functional-test -main ./nuclei -dev ./nuclei_dev -testcases testcases.txt
-fi
-
-=======
 echo "::group::Building functional-test binary"
 go build
 echo "::endgroup::"
@@ -44,7 +11,3 @@
 echo "::group::Installing latest release of nuclei"
 GO111MODULE=on go install -v github.com/projectdiscovery/nuclei/v2/cmd/nuclei
 echo "::endgroup::"
-
-echo 'Starting Nuclei functional test'
-./functional-test -main nuclei -dev ./nuclei_dev -testcases testcases.txt
->>>>>>> 974cbfb3
