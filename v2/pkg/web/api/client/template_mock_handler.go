--- conflicted
+++ resolved
@@ -18,16 +18,9 @@
 }
 
 func (m *TemplateMockHandler) GetTemplates(ctx echo.Context) error {
-<<<<<<< HEAD
-	second := []dbsql.GetTemplatesBySearchKeyRow{{ID: 1, Name: "test"}}
-
-	server := handlers.New(m.mockDb, nil, nil)
-	m.mockDb.EXPECT().GetTemplatesBySearchKey(gomock.Any(), gomock.Any()).Times(1).Return(second, nil)
-=======
 	server := handlers.New(m.mockDb, nil, nil)
 	m.mockDb.EXPECT().GetTemplatesByFolder(gomock.Any(), gomock.Any()).Times(1).Return(
 		[]dbsql.GetTemplatesByFolderRow{{ID: 1, Name: "test"}}, nil)
->>>>>>> 23c871dc
 	return server.GetTemplates(ctx)
 }
 
@@ -108,11 +101,7 @@
 	m.mockDb.EXPECT().
 		GetTemplateContents(gomock.Any(), gomock.Any()).
 		Times(1).
-<<<<<<< HEAD
-		Return(templateContents, nil)
-=======
 		Return(testTemplate, nil)
->>>>>>> 23c871dc
 	server := handlers.New(m.mockDb, nil, nil)
 	return server.ExecuteTemplate(c)
 }