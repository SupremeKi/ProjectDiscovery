package parsers

import (
	"errors"
	"fmt"
	"testing"

	"github.com/stretchr/testify/require"

	"github.com/projectdiscovery/nuclei/v2/pkg/catalog/disk"
	"github.com/projectdiscovery/nuclei/v2/pkg/catalog/loader/filter"
	"github.com/projectdiscovery/nuclei/v2/pkg/model"
	"github.com/projectdiscovery/nuclei/v2/pkg/model/types/stringslice"
	"github.com/projectdiscovery/nuclei/v2/pkg/templates"
)

func TestLoadTemplate(t *testing.T) {
	catalog := disk.NewCatalog("")
	origTemplatesCache := parsedTemplatesCache
	defer func() { parsedTemplatesCache = origTemplatesCache }()

	tt := []struct {
		name        string
		template    *templates.Template
		templateErr error

		expectedErr error
	}{
		{
			name: "valid",
			template: &templates.Template{
				ID: "CVE-2021-27330",
				Info: model.Info{
					Name:    "Valid template",
					Authors: stringslice.StringSlice{Value: "Author"},
				},
			},
		},
		{
			name:        "emptyTemplate",
			template:    &templates.Template{},
			expectedErr: errors.New("mandatory 'name' field is missing, mandatory 'author' field is missing, mandatory 'id' field is missing"),
		},
		{
			name: "emptyNameWithInvalidID",
			template: &templates.Template{
				ID: "invalid id",
				Info: model.Info{
					Authors: stringslice.StringSlice{Value: "Author"},
				},
			},
			expectedErr: errors.New("mandatory 'name' field is missing, invalid field format for 'id' (allowed format is ^([a-zA-Z0-9]+[-_])*[a-zA-Z0-9]+$)"),
		},
	}

	for _, tc := range tt {
		t.Run(tc.name, func(t *testing.T) {
			parsedTemplatesCache.Store(tc.name, tc.template, tc.templateErr)

<<<<<<< HEAD
			tagFilter, err := filter.New(&filter.Config{})
			require.Nil(t, err)
			success, err := LoadTemplate(tc.name, tagFilter, nil)
=======
			tagFilter := filter.New(&filter.Config{})
			success, err := LoadTemplate(tc.name, tagFilter, nil, catalog)
>>>>>>> 67d5769c
			if tc.expectedErr == nil {
				require.NoError(t, err)
				require.True(t, success)
			} else {
				require.Equal(t, tc.expectedErr, err)
				require.False(t, success)
			}
		})
	}

	t.Run("invalidTemplateID", func(t *testing.T) {
		tt := []struct {
			id      string
			success bool
		}{
			{id: "A-B-C", success: true},
			{id: "A-B-C-1", success: true},
			{id: "CVE_2021_27330", success: true},
			{id: "ABC DEF", success: false},
			{id: "_-__AAA_", success: false},
			{id: " CVE-2021-27330", success: false},
			{id: "CVE-2021-27330 ", success: false},
			{id: "CVE-2021-27330-", success: false},
			{id: "-CVE-2021-27330-", success: false},
			{id: "CVE-2021--27330", success: false},
			{id: "CVE-2021+27330", success: false},
		}
		for i, tc := range tt {
			name := fmt.Sprintf("regexp%d", i)
			t.Run(name, func(t *testing.T) {
				template := &templates.Template{
					ID: tc.id,
					Info: model.Info{
						Name:    "Valid template",
						Authors: stringslice.StringSlice{Value: "Author"},
					},
				}
				parsedTemplatesCache.Store(name, template, nil)

<<<<<<< HEAD
				tagFilter, err := filter.New(&filter.Config{})
				require.Nil(t, err)
				success, err := LoadTemplate(name, tagFilter, nil)
=======
				tagFilter := filter.New(&filter.Config{})
				success, err := LoadTemplate(name, tagFilter, nil, catalog)
>>>>>>> 67d5769c
				if tc.success {
					require.NoError(t, err)
					require.True(t, success)
				} else {
					require.Equal(t, errors.New("invalid field format for 'id' (allowed format is ^([a-zA-Z0-9]+[-_])*[a-zA-Z0-9]+$)"), err)
					require.False(t, success)
				}
			})
		}
	})
}<|MERGE_RESOLUTION|>--- conflicted
+++ resolved
@@ -57,14 +57,12 @@
 		t.Run(tc.name, func(t *testing.T) {
 			parsedTemplatesCache.Store(tc.name, tc.template, tc.templateErr)
 
-<<<<<<< HEAD
 			tagFilter, err := filter.New(&filter.Config{})
 			require.Nil(t, err)
 			success, err := LoadTemplate(tc.name, tagFilter, nil)
-=======
-			tagFilter := filter.New(&filter.Config{})
+			tagFilter, err := filter.New(&filter.Config{})
+			require.Nil(t, err)
 			success, err := LoadTemplate(tc.name, tagFilter, nil, catalog)
->>>>>>> 67d5769c
 			if tc.expectedErr == nil {
 				require.NoError(t, err)
 				require.True(t, success)
@@ -104,14 +102,9 @@
 				}
 				parsedTemplatesCache.Store(name, template, nil)
 
-<<<<<<< HEAD
 				tagFilter, err := filter.New(&filter.Config{})
 				require.Nil(t, err)
-				success, err := LoadTemplate(name, tagFilter, nil)
-=======
-				tagFilter := filter.New(&filter.Config{})
 				success, err := LoadTemplate(name, tagFilter, nil, catalog)
->>>>>>> 67d5769c
 				if tc.success {
 					require.NoError(t, err)
 					require.True(t, success)
