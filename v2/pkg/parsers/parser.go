--- conflicted
+++ resolved
@@ -4,8 +4,6 @@
 	"fmt"
 	"regexp"
 	"strings"
-
-	"gopkg.in/yaml.v2"
 
 	"github.com/projectdiscovery/nuclei/v2/pkg/catalog"
 	"github.com/projectdiscovery/nuclei/v2/pkg/catalog/loader/filter"
@@ -14,6 +12,7 @@
 	"github.com/projectdiscovery/nuclei/v2/pkg/utils"
 	"github.com/projectdiscovery/nuclei/v2/pkg/utils/stats"
 	pdyaml "github.com/projectdiscovery/nuclei/v2/pkg/yaml"
+	"gopkg.in/yaml.v2"
 )
 
 const (
@@ -120,12 +119,7 @@
 	if value, err := parsedTemplatesCache.Has(templatePath); value != nil {
 		return value.(*templates.Template), err
 	}
-<<<<<<< HEAD
-
-	data, err := utils.ReadFromPathOrURL(templatePath)
-=======
 	data, err := utils.ReadFromPathOrURL(templatePath, catalog)
->>>>>>> b16f717d
 	if err != nil {
 		return nil, err
 	}
