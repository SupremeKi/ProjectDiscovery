package output

import (
	"fmt"
	"io"
	"os"
	"path/filepath"
	"regexp"
	"strings"
	"sync"
	"time"

	"github.com/pkg/errors"

	jsoniter "github.com/json-iterator/go"
	"github.com/logrusorgru/aurora"

	"github.com/projectdiscovery/gologger"
	"github.com/projectdiscovery/interactsh/pkg/server"
	"github.com/projectdiscovery/nuclei/v2/internal/colorizer"
	"github.com/projectdiscovery/nuclei/v2/pkg/model"
	"github.com/projectdiscovery/nuclei/v2/pkg/model/types/severity"
	"github.com/projectdiscovery/nuclei/v2/pkg/operators"
	"github.com/projectdiscovery/nuclei/v2/pkg/types"
	"github.com/projectdiscovery/nuclei/v2/pkg/utils"
	fileutil "github.com/projectdiscovery/utils/file"
	osutils "github.com/projectdiscovery/utils/os"
)

// Writer is an interface which writes output to somewhere for nuclei events.
type Writer interface {
	// Close closes the output writer interface
	Close()
	// Colorizer returns the colorizer instance for writer
	Colorizer() aurora.Aurora
	// Write writes the event to file and/or screen.
	Write(*ResultEvent) error
	// WriteFailure writes the optional failure event for template to file and/or screen.
	WriteFailure(event InternalEvent) error
	// Request logs a request in the trace log
	Request(templateID, url, requestType string, err error)
	//  WriteStoreDebugData writes the request/response debug data to file
	WriteStoreDebugData(host, templateID, eventType string, data string)
}

// StandardWriter is a writer writing output to file and screen for results.
type StandardWriter struct {
	json                  bool
	jsonReqResp           bool
	timestamp             bool
	noMetadata            bool
	matcherStatus         bool
	mutex                 *sync.Mutex
	aurora                aurora.Aurora
	outputFile            io.WriteCloser
	traceFile             io.WriteCloser
	errorFile             io.WriteCloser
	severityColors        func(severity.Severity) string
	storeResponse         bool
	storeResponseDir      string
}

var decolorizerRegex = regexp.MustCompile(`\x1B\[[0-9;]*[a-zA-Z]`)

// InternalEvent is an internal output generation structure for nuclei.
type InternalEvent map[string]interface{}

// InternalWrappedEvent is a wrapped event with operators result added to it.
type InternalWrappedEvent struct {
	// Mutex is internal field which is implicitly used
	// to synchronize callback(event) and interactsh polling updates
	// Refer protocols/http.Request.ExecuteWithResults for more details
	sync.RWMutex

	InternalEvent   InternalEvent
	Results         []*ResultEvent
	OperatorsResult *operators.Result
	UsesInteractsh  bool
}

func (iwe *InternalWrappedEvent) HasOperatorResult() bool {
	iwe.RLock()
	defer iwe.RUnlock()

	return iwe.OperatorsResult != nil
}

func (iwe *InternalWrappedEvent) HasResults() bool {
	iwe.RLock()
	defer iwe.RUnlock()

	return len(iwe.Results) > 0
}

func (iwe *InternalWrappedEvent) SetOperatorResult(operatorResult *operators.Result) {
	iwe.Lock()
	defer iwe.Unlock()

	iwe.OperatorsResult = operatorResult
}

// ResultEvent is a wrapped result event for a single nuclei output.
type ResultEvent struct {
	// Template is the relative filename for the template
	Template string `json:"template,omitempty"`
	// TemplateURL is the URL of the template for the result inside the nuclei
	// templates repository if it belongs to the repository.
	TemplateURL string `json:"template-url,omitempty"`
	// TemplateID is the ID of the template for the result.
	TemplateID string `json:"template-id"`
	// TemplatePath is the path of template
	TemplatePath string `json:"template-path,omitempty"`
	// Info contains information block of the template for the result.
	Info model.Info `json:"info,inline"`
	// MatcherName is the name of the matcher matched if any.
	MatcherName string `json:"matcher-name,omitempty"`
	// ExtractorName is the name of the extractor matched if any.
	ExtractorName string `json:"extractor-name,omitempty"`
	// Type is the type of the result event.
	Type string `json:"type"`
	// Host is the host input on which match was found.
	Host string `json:"host,omitempty"`
	// Path is the path input on which match was found.
	Path string `json:"path,omitempty"`
	// Matched contains the matched input in its transformed form.
	Matched string `json:"matched-at,omitempty"`
	// ExtractedResults contains the extraction result from the inputs.
	ExtractedResults []string `json:"extracted-results,omitempty"`
	// Request is the optional, dumped request for the match.
	Request string `json:"request,omitempty"`
	// Response is the optional, dumped response for the match.
	Response string `json:"response,omitempty"`
	// Metadata contains any optional metadata for the event
	Metadata map[string]interface{} `json:"meta,omitempty"`
	// IP is the IP address for the found result event.
	IP string `json:"ip,omitempty"`
	// Timestamp is the time the result was found at.
	Timestamp time.Time `json:"timestamp"`
	// Interaction is the full details of interactsh interaction.
	Interaction *server.Interaction `json:"interaction,omitempty"`
	// CURLCommand is an optional curl command to reproduce the request
	// Only applicable if the report is for HTTP.
	CURLCommand string `json:"curl-command,omitempty"`
	// MatcherStatus is the status of the match
	MatcherStatus bool `json:"matcher-status"`
	// Lines is the line count for the specified match
	Lines []int `json:"matched-line"`

	FileToIndexPosition map[string]int `json:"-"`
}

// NewStandardWriter creates a new output writer based on user configurations
func NewStandardWriter(options *types.Options) (*StandardWriter, error) {
	resumeBool := false
	if options.Resume != "" {
		resumeBool = true
	}
	auroraColorizer := aurora.NewAurora(!options.NoColor)

	var outputFile io.WriteCloser
	if options.Output != "" {
		output, err := newFileOutputWriter(options.Output, resumeBool)
		if err != nil {
			return nil, errors.Wrap(err, "could not create output file")
		}
		outputFile = output
	}
	var traceOutput io.WriteCloser
	if options.TraceLogFile != "" {
		output, err := newFileOutputWriter(options.TraceLogFile, resumeBool)
		if err != nil {
			return nil, errors.Wrap(err, "could not create output file")
		}
		traceOutput = output
	}
	var errorOutput io.WriteCloser
	if options.ErrorLogFile != "" {
		output, err := newFileOutputWriter(options.ErrorLogFile, resumeBool)
		if err != nil {
			return nil, errors.Wrap(err, "could not create error file")
		}
		errorOutput = output
	}
	// Try to create output folder if it doesn't exist
	if options.StoreResponse && !fileutil.FolderExists(options.StoreResponseDir) {
		if err := fileutil.CreateFolder(options.StoreResponseDir); err != nil {
			gologger.Fatal().Msgf("Could not create output directory '%s': %s\n", options.StoreResponseDir, err)
		}
	}

	writer := &StandardWriter{
<<<<<<< HEAD
		json:             options.JSONL,
		jsonReqResp:      options.IncludeRawRequests && !options.OmitRawRequests,
		noMetadata:       options.NoMeta,
		matcherStatus:    options.MatcherStatus,
		timestamp:        options.Timestamp,
		aurora:           auroraColorizer,
		mutex:            &sync.Mutex{},
		outputFile:       outputFile,
		traceFile:        traceOutput,
		errorFile:        errorOutput,
		severityColors:   colorizer.New(auroraColorizer),
		storeResponse:    options.StoreResponse,
		storeResponseDir: options.StoreResponseDir,
=======
		json:                  options.JSONL,
		jsonReqResp:           options.JSONRequests,
		noMetadata:            options.NoMeta,
		matcherStatus:         options.MatcherStatus,
		timestamp:             options.Timestamp,
		aurora:                auroraColorizer,
		mutex:                 &sync.Mutex{},
		outputFile:            outputFile,
		traceFile:             traceOutput,
		errorFile:             errorOutput,
		severityColors:        colorizer.New(auroraColorizer),
		storeResponse:         options.StoreResponse,
		storeResponseDir:      options.StoreResponseDir,
>>>>>>> daecd169
	}
	return writer, nil
}

// Write writes the event to file and/or screen.
func (w *StandardWriter) Write(event *ResultEvent) error {
	// Enrich the result event with extra metadata on the template-path and url.
	if event.TemplatePath != "" {
		event.Template, event.TemplateURL = utils.TemplatePathURL(types.ToString(event.TemplatePath))
	}
	event.Timestamp = time.Now()

	var data []byte
	var err error

	if w.json {
		data, err = w.formatJSON(event)
	} else {
		data = w.formatScreen(event)
	}
	if err != nil {
		return errors.Wrap(err, "could not format output")
	}
	if len(data) == 0 {
		return nil
	}
	w.mutex.Lock()
	defer w.mutex.Unlock()

	_, _ = os.Stdout.Write(data)
	_, _ = os.Stdout.Write([]byte("\n"))

	if w.outputFile != nil {
		if !w.json {
			data = decolorizerRegex.ReplaceAll(data, []byte(""))
		}
		if _, writeErr := w.outputFile.Write(data); writeErr != nil {
			return errors.Wrap(err, "could not write to output")
		}
	}
	return nil
}

// JSONLogRequest is a trace/error log request written to file
type JSONLogRequest struct {
	Template string `json:"template"`
	Input    string `json:"input"`
	Error    string `json:"error"`
	Type     string `json:"type"`
}

// Request writes a log the requests trace log
func (w *StandardWriter) Request(templatePath, input, requestType string, requestErr error) {
	if w.traceFile == nil && w.errorFile == nil {
		return
	}
	request := &JSONLogRequest{
		Template: templatePath,
		Input:    input,
		Type:     requestType,
	}
	if unwrappedErr := utils.UnwrapError(requestErr); unwrappedErr != nil {
		request.Error = unwrappedErr.Error()
	} else {
		request.Error = "none"
	}

	data, err := jsoniter.Marshal(request)
	if err != nil {
		return
	}

	if w.traceFile != nil {
		_, _ = w.traceFile.Write(data)
	}

	if requestErr != nil && w.errorFile != nil {
		_, _ = w.errorFile.Write(data)
	}
}

// Colorizer returns the colorizer instance for writer
func (w *StandardWriter) Colorizer() aurora.Aurora {
	return w.aurora
}

// Close closes the output writing interface
func (w *StandardWriter) Close() {
	if w.outputFile != nil {
		w.outputFile.Close()
	}
	if w.traceFile != nil {
		w.traceFile.Close()
	}
	if w.errorFile != nil {
		w.errorFile.Close()
	}
}

// WriteFailure writes the failure event for template to file and/or screen.
func (w *StandardWriter) WriteFailure(event InternalEvent) error {
	if !w.matcherStatus {
		return nil
	}
	templatePath, templateURL := utils.TemplatePathURL(types.ToString(event["template-path"]))
	var templateInfo model.Info
	if event["template-info"] != nil {
		templateInfo = event["template-info"].(model.Info)
	}
	data := &ResultEvent{
		Template:      templatePath,
		TemplateURL:   templateURL,
		TemplateID:    types.ToString(event["template-id"]),
		TemplatePath:  types.ToString(event["template-path"]),
		Info:          templateInfo,
		Type:          types.ToString(event["type"]),
		Host:          types.ToString(event["host"]),
		MatcherStatus: false,
		Timestamp:     time.Now(),
	}
	return w.Write(data)
}
func sanitizeFileName(fileName string) string {
	fileName = strings.ReplaceAll(fileName, "http:", "")
	fileName = strings.ReplaceAll(fileName, "https:", "")
	fileName = strings.ReplaceAll(fileName, "/", "_")
	fileName = strings.ReplaceAll(fileName, "\\", "_")
	fileName = strings.ReplaceAll(fileName, "-", "_")
	fileName = strings.ReplaceAll(fileName, ".", "_")
	if osutils.IsWindows() {
		fileName = strings.ReplaceAll(fileName, ":", "_")
	}
	fileName = strings.TrimPrefix(fileName, "__")
	return fileName
}
func (w *StandardWriter) WriteStoreDebugData(host, templateID, eventType string, data string) {
	if w.storeResponse {
		filename := sanitizeFileName(fmt.Sprintf("%s_%s", host, templateID))
		subFolder := filepath.Join(w.storeResponseDir, sanitizeFileName(eventType))
		if !fileutil.FolderExists(subFolder) {
			_ = fileutil.CreateFolder(subFolder)
		}
		filename = filepath.Join(subFolder, fmt.Sprintf("%s.txt", filename))
		f, err := os.OpenFile(filename, os.O_APPEND|os.O_WRONLY|os.O_CREATE, 0644)
		if err != nil {
			fmt.Print(err)
			return
		}
		_, _ = f.WriteString(fmt.Sprintln(data))
		f.Close()
	}

}<|MERGE_RESOLUTION|>--- conflicted
+++ resolved
@@ -189,23 +189,8 @@
 	}
 
 	writer := &StandardWriter{
-<<<<<<< HEAD
-		json:             options.JSONL,
-		jsonReqResp:      options.IncludeRawRequests && !options.OmitRawRequests,
-		noMetadata:       options.NoMeta,
-		matcherStatus:    options.MatcherStatus,
-		timestamp:        options.Timestamp,
-		aurora:           auroraColorizer,
-		mutex:            &sync.Mutex{},
-		outputFile:       outputFile,
-		traceFile:        traceOutput,
-		errorFile:        errorOutput,
-		severityColors:   colorizer.New(auroraColorizer),
-		storeResponse:    options.StoreResponse,
-		storeResponseDir: options.StoreResponseDir,
-=======
 		json:                  options.JSONL,
-		jsonReqResp:           options.JSONRequests,
+		jsonReqResp:           options.IncludeRawRequests && !options.OmitRawRequests,
 		noMetadata:            options.NoMeta,
 		matcherStatus:         options.MatcherStatus,
 		timestamp:             options.Timestamp,
@@ -217,7 +202,6 @@
 		severityColors:        colorizer.New(auroraColorizer),
 		storeResponse:         options.StoreResponse,
 		storeResponseDir:      options.StoreResponseDir,
->>>>>>> daecd169
 	}
 	return writer, nil
 }
