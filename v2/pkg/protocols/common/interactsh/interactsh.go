--- conflicted
+++ resolved
@@ -281,17 +281,15 @@
 // RequestEvent is the event for a network request sent by nuclei.
 func (c *Client) RequestEvent(interactshURLs []string, data *RequestData) {
 	for _, interactshURL := range interactshURLs {
-<<<<<<< HEAD
 		id := strings.TrimRight(strings.TrimSuffix(interactshURL, c.hostname), ".")
-=======
+    
 		if _, ok := data.Event.InternalEvent["stop-at-first-match"]; ok || c.options.StopAtFirstMatch {
 			gotItem := c.matchedTemplates.Get(hash(data.Event.InternalEvent["template-id"].(string), data.Event.InternalEvent["host"].(string)))
 			if gotItem != nil {
 				break
 			}
 		}
-		id := strings.TrimSuffix(interactshURL, c.dotHostname)
->>>>>>> 3748eae5
+
 
 		interaction := c.interactions.Get(id)
 		if interaction != nil {
