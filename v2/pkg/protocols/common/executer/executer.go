package executer

import (
	"fmt"
	"strings"
	"sync/atomic"

	"github.com/pkg/errors"

	"github.com/projectdiscovery/gologger"
	"github.com/projectdiscovery/nuclei/v2/pkg/operators/common/dsl"
	"github.com/projectdiscovery/nuclei/v2/pkg/output"
	"github.com/projectdiscovery/nuclei/v2/pkg/protocols"
	"github.com/projectdiscovery/nuclei/v2/pkg/protocols/common/contextargs"
	"github.com/projectdiscovery/nuclei/v2/pkg/protocols/common/helpers/writer"
	"github.com/projectdiscovery/nuclei/v2/pkg/templates/types"
	errorutil "github.com/projectdiscovery/utils/errors"
	mapsutil "github.com/projectdiscovery/utils/maps"
)

// Executer executes a group of requests for a protocol
type Executer struct {
	requests []protocols.Request
	options  *protocols.ExecutorOptions
}

var _ protocols.Executer = &Executer{}

// NewExecuter creates a new request executer for list of requests
func NewExecuter(requests []protocols.Request, options *protocols.ExecutorOptions) *Executer {
	return &Executer{requests: requests, options: options}
}

// Compile compiles the execution generators preparing any requests possible.
func (e *Executer) Compile() error {
	cliOptions := e.options.Options

	for _, request := range e.requests {
		if err := request.Compile(e.options); err != nil {
			var dslCompilationError *dsl.CompilationError
			if errors.As(err, &dslCompilationError) {
				if cliOptions.Verbose {
					rawErrorMessage := dslCompilationError.Error()
					formattedErrorMessage := strings.ToUpper(rawErrorMessage[:1]) + rawErrorMessage[1:] + "."
					gologger.Warning().Msgf(formattedErrorMessage)
					gologger.Info().Msgf("The available custom DSL functions are:")
					fmt.Println(dsl.GetPrintableDslFunctionSignatures(cliOptions.NoColor))
				}
			}
			return err
		}
	}
	return nil
}

// Requests returns the total number of requests the rule will perform
func (e *Executer) Requests() int {
	var count int
	for _, request := range e.requests {
		count += request.Requests()
	}
	return count
}

// Execute executes the protocol group and returns true or false if results were found.
func (e *Executer) Execute(input *contextargs.Context) (bool, error) {
	cliExecutorCallback := func(event *output.InternalWrappedEvent) {
		// If no results were found, and also interactsh is not being used
		// in that case we can skip it, otherwise we've to show failure in
		// case of matcher-status flag.
		if !event.HasOperatorResult() && !event.UsesInteractsh {
			if err := e.options.Output.WriteFailure(event.InternalEvent); err != nil {
				gologger.Warning().Msgf("Could not write failure event to output: %s\n", err)
			}
		} else {
			if ok := writer.WriteResult(event, e.options.Output, e.options.Progress, e.options.IssuesClient); !ok {
				if err := e.options.Output.WriteFailure(event.InternalEvent); err != nil {
					gologger.Warning().Msgf("Could not write failure event to output: %s\n", err)
				}
			}
		}
	}
	if e.options.Flow != "" {
		return e.executeFlow(input, cliExecutorCallback)
	}
	return e.executeWithCallback(input, cliExecutorCallback)
}

// ExecuteWithResults executes the protocol requests and returns results instead of writing them.
func (e *Executer) ExecuteWithResults(input *contextargs.Context, callback protocols.OutputEventCallback) error {
	gologger.Info().Msgf("[%s] Running on %s\n", e.options.TemplateID, input.MetaInput.PrettyPrint())
	userCallback := func(event *output.InternalWrappedEvent) {
		if event != nil {
			callback(event)
		}
	}
	var err error
	if e.options.Flow != "" {
		_, err = e.executeFlow(input, userCallback)
	} else {
		_, err = e.executeWithCallback(input, userCallback)
	}
	return err
}

// executeWithCallback executes the protocol requests and calls the callback for each result.
func (e *Executer) executeWithCallback(input *contextargs.Context, callback protocols.OutputEventCallback) (bool, error) {
	results := &atomic.Bool{}
	dynamicValues := make(map[string]interface{})
	if input.HasArgs() {
		input.ForEach(func(key string, value interface{}) {
			dynamicValues[key] = value
		})
	}
	previous := make(map[string]interface{})

	var lastMatcherEvent *output.InternalWrappedEvent
	writeFailureCallback := func(event *output.InternalWrappedEvent, matcherStatus bool) {
		if !results.Load() && matcherStatus {
			if err := e.options.Output.WriteFailure(event.InternalEvent); err != nil {
				gologger.Warning().Msgf("Could not write failure event to output: %s\n", err)
			}
			results.CompareAndSwap(false, true)
		}
	}

	for _, req := range e.requests {
		inputItem := input.Clone()
		if e.options.InputHelper != nil && input.MetaInput.Input != "" {
			if inputItem.MetaInput.Input = e.options.InputHelper.Transform(inputItem.MetaInput.Input, req.Type()); inputItem.MetaInput.Input == "" {
				return false, nil
			}
		}

		err := req.ExecuteWithResults(inputItem, dynamicValues, previous, func(event *output.InternalWrappedEvent) {
			if event == nil {
				// ideally this should never happen since protocol exits on error and callback is not called
				return
			}
			ID := req.GetID()
			if ID != "" {
				builder := &strings.Builder{}
				for k, v := range event.InternalEvent {
					builder.WriteString(ID)
					builder.WriteString("_")
					builder.WriteString(k)
					previous[builder.String()] = v
					builder.Reset()
				}
			}
<<<<<<< HEAD
			if event.HasOperatorResult() {
				results.CompareAndSwap(false, true)
=======
			// If no results were found, and also interactsh is not being used
			// in that case we can skip it, otherwise we've to show failure in
			// case of matcher-status flag.
			if !event.HasOperatorResult() && !event.UsesInteractsh {
				lastMatcherEvent = event
			} else {
				if writer.WriteResult(event, e.options.Output, e.options.Progress, e.options.IssuesClient) {
					results.CompareAndSwap(false, true)
				} else {
					lastMatcherEvent = event
				}
>>>>>>> 8125b680
			}
			// for ExecuteWithResults : this callback will execute user defined callback and some error handling
			// for Execute : this callback will print the result to output
			callback(event)
		})
		if err != nil {
			if e.options.HostErrorsCache != nil {
				e.options.HostErrorsCache.MarkFailed(input.MetaInput.ID(), err)
			}
			gologger.Warning().Msgf("[%s] Could not execute request for %s: %s\n", e.options.TemplateID, input.MetaInput.PrettyPrint(), err)
		}
		// If a match was found and stop at first match is set, break out of the loop and return
		if results.Load() && (e.options.StopAtFirstMatch || e.options.Options.StopAtFirstMatch) {
			break
		}
	}
	if lastMatcherEvent != nil {
		writeFailureCallback(lastMatcherEvent, e.options.Options.MatcherStatus)
	}
	return results.Load(), nil
}

<<<<<<< HEAD
// ExecuteFlow executes template as specified in js flow
// it is mutually exclusive with executeWithCallback
func (e *Executer) executeFlow(input *contextargs.Context, callback protocols.OutputEventCallback) (bool, error) {
	allprotos := make(map[string][]protocols.Request)
=======
// ExecuteWithResults executes the protocol requests and returns results instead of writing them.
func (e *Executer) ExecuteWithResults(input *contextargs.Context, callback protocols.OutputEventCallback) error {
	dynamicValues := make(map[string]interface{})
	if input.HasArgs() {
		input.ForEach(func(key string, value interface{}) {
			dynamicValues[key] = value
		})
	}
	previous := make(map[string]interface{})
	results := &atomic.Bool{}

>>>>>>> 8125b680
	for _, req := range e.requests {
		if req.Type() == types.MultiProtocol {
			// multiprotocol execution is also mutually exclusive with flow and is slightly advanced version of executeWithCallbac()
			// if request type is multiprotocol , then array does not contain any other request type
			gologger.Info().Msgf("reqtype is %v", req.Type().String())
			return e.executeWithCallback(input, nil)
		}
		switch req.Type() {
		case types.DNSProtocol:
			allprotos[types.DNSProtocol.String()] = append(allprotos[types.DNSProtocol.String()], req)
		case types.HTTPProtocol:
			allprotos[types.HTTPProtocol.String()] = append(allprotos[types.HTTPProtocol.String()], req)
		case types.NetworkProtocol:
			allprotos[types.NetworkProtocol.String()] = append(allprotos[types.NetworkProtocol.String()], req)
		case types.FileProtocol:
			allprotos[types.FileProtocol.String()] = append(allprotos[types.FileProtocol.String()], req)
		case types.HeadlessProtocol:
			allprotos[types.HeadlessProtocol.String()] = append(allprotos[types.HeadlessProtocol.String()], req)
		case types.SSLProtocol:
			allprotos[types.SSLProtocol.String()] = append(allprotos[types.SSLProtocol.String()], req)
		case types.WebsocketProtocol:
			allprotos[types.WebsocketProtocol.String()] = append(allprotos[types.WebsocketProtocol.String()], req)
		case types.WHOISProtocol:
			allprotos[types.WHOISProtocol.String()] = append(allprotos[types.WHOISProtocol.String()], req)
		case types.CodeProtocol:
			allprotos[types.CodeProtocol.String()] = append(allprotos[types.CodeProtocol.String()], req)
		}
	}
	flow := &FlowExecutor{
		allProtocols: allprotos,
		input:        input,
		options:      e.options,
		allErrs: mapsutil.SyncLockMap[string, error]{
			ReadOnly: atomic.Bool{},
			Map:      make(map[string]error),
		},
		results: &atomic.Bool{},
	}

	if err := flow.Compile(callback); err != nil {
		return false, errorutil.NewWithErr(err).Msgf("could not compile flow")
	}

	return flow.Execute()
}<|MERGE_RESOLUTION|>--- conflicted
+++ resolved
@@ -64,6 +64,18 @@
 
 // Execute executes the protocol group and returns true or false if results were found.
 func (e *Executer) Execute(input *contextargs.Context) (bool, error) {
+	results := &atomic.Bool{}
+
+	var lastMatcherEvent *output.InternalWrappedEvent
+	writeFailureCallback := func(event *output.InternalWrappedEvent, matcherStatus bool) {
+		if !results.Load() && matcherStatus {
+			if err := e.options.Output.WriteFailure(event.InternalEvent); err != nil {
+				gologger.Warning().Msgf("Could not write failure event to output: %s\n", err)
+			}
+			results.CompareAndSwap(false, true)
+		}
+	}
+
 	cliExecutorCallback := func(event *output.InternalWrappedEvent) {
 		// If no results were found, and also interactsh is not being used
 		// in that case we can skip it, otherwise we've to show failure in
@@ -72,18 +84,24 @@
 			if err := e.options.Output.WriteFailure(event.InternalEvent); err != nil {
 				gologger.Warning().Msgf("Could not write failure event to output: %s\n", err)
 			}
+			lastMatcherEvent = event
 		} else {
 			if ok := writer.WriteResult(event, e.options.Output, e.options.Progress, e.options.IssuesClient); !ok {
 				if err := e.options.Output.WriteFailure(event.InternalEvent); err != nil {
 					gologger.Warning().Msgf("Could not write failure event to output: %s\n", err)
 				}
+				lastMatcherEvent = event
 			}
 		}
 	}
 	if e.options.Flow != "" {
 		return e.executeFlow(input, cliExecutorCallback)
 	}
-	return e.executeWithCallback(input, cliExecutorCallback)
+	ok, err := e.executeWithCallback(input, results, cliExecutorCallback)
+	if lastMatcherEvent != nil {
+		writeFailureCallback(lastMatcherEvent, e.options.Options.MatcherStatus)
+	}
+	return ok, err
 }
 
 // ExecuteWithResults executes the protocol requests and returns results instead of writing them.
@@ -98,14 +116,16 @@
 	if e.options.Flow != "" {
 		_, err = e.executeFlow(input, userCallback)
 	} else {
-		_, err = e.executeWithCallback(input, userCallback)
+		_, err = e.executeWithCallback(input, nil, userCallback)
 	}
 	return err
 }
 
 // executeWithCallback executes the protocol requests and calls the callback for each result.
-func (e *Executer) executeWithCallback(input *contextargs.Context, callback protocols.OutputEventCallback) (bool, error) {
-	results := &atomic.Bool{}
+func (e *Executer) executeWithCallback(input *contextargs.Context, results *atomic.Bool, callback protocols.OutputEventCallback) (bool, error) {
+	if results == nil {
+		results = &atomic.Bool{}
+	}
 	dynamicValues := make(map[string]interface{})
 	if input.HasArgs() {
 		input.ForEach(func(key string, value interface{}) {
@@ -113,16 +133,6 @@
 		})
 	}
 	previous := make(map[string]interface{})
-
-	var lastMatcherEvent *output.InternalWrappedEvent
-	writeFailureCallback := func(event *output.InternalWrappedEvent, matcherStatus bool) {
-		if !results.Load() && matcherStatus {
-			if err := e.options.Output.WriteFailure(event.InternalEvent); err != nil {
-				gologger.Warning().Msgf("Could not write failure event to output: %s\n", err)
-			}
-			results.CompareAndSwap(false, true)
-		}
-	}
 
 	for _, req := range e.requests {
 		inputItem := input.Clone()
@@ -148,22 +158,8 @@
 					builder.Reset()
 				}
 			}
-<<<<<<< HEAD
 			if event.HasOperatorResult() {
 				results.CompareAndSwap(false, true)
-=======
-			// If no results were found, and also interactsh is not being used
-			// in that case we can skip it, otherwise we've to show failure in
-			// case of matcher-status flag.
-			if !event.HasOperatorResult() && !event.UsesInteractsh {
-				lastMatcherEvent = event
-			} else {
-				if writer.WriteResult(event, e.options.Output, e.options.Progress, e.options.IssuesClient) {
-					results.CompareAndSwap(false, true)
-				} else {
-					lastMatcherEvent = event
-				}
->>>>>>> 8125b680
 			}
 			// for ExecuteWithResults : this callback will execute user defined callback and some error handling
 			// for Execute : this callback will print the result to output
@@ -180,36 +176,19 @@
 			break
 		}
 	}
-	if lastMatcherEvent != nil {
-		writeFailureCallback(lastMatcherEvent, e.options.Options.MatcherStatus)
-	}
 	return results.Load(), nil
 }
 
-<<<<<<< HEAD
 // ExecuteFlow executes template as specified in js flow
 // it is mutually exclusive with executeWithCallback
 func (e *Executer) executeFlow(input *contextargs.Context, callback protocols.OutputEventCallback) (bool, error) {
 	allprotos := make(map[string][]protocols.Request)
-=======
-// ExecuteWithResults executes the protocol requests and returns results instead of writing them.
-func (e *Executer) ExecuteWithResults(input *contextargs.Context, callback protocols.OutputEventCallback) error {
-	dynamicValues := make(map[string]interface{})
-	if input.HasArgs() {
-		input.ForEach(func(key string, value interface{}) {
-			dynamicValues[key] = value
-		})
-	}
-	previous := make(map[string]interface{})
-	results := &atomic.Bool{}
-
->>>>>>> 8125b680
 	for _, req := range e.requests {
 		if req.Type() == types.MultiProtocol {
 			// multiprotocol execution is also mutually exclusive with flow and is slightly advanced version of executeWithCallbac()
 			// if request type is multiprotocol , then array does not contain any other request type
 			gologger.Info().Msgf("reqtype is %v", req.Type().String())
-			return e.executeWithCallback(input, nil)
+			return e.executeWithCallback(input, nil, nil)
 		}
 		switch req.Type() {
 		case types.DNSProtocol:
