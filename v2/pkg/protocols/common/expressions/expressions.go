package expressions

import (
	"strings"

<<<<<<< HEAD
	"github.com/projectdiscovery/nebula"
=======
	"github.com/Knetic/govaluate"

	"github.com/projectdiscovery/nuclei/v2/pkg/operators/common/dsl"
>>>>>>> d6cfa556
	"github.com/projectdiscovery/nuclei/v2/pkg/protocols/common/generators"
	"github.com/projectdiscovery/nuclei/v2/pkg/protocols/common/replacer"
	"github.com/projectdiscovery/stringsutil"
)

<<<<<<< HEAD
=======
var templateExpressionRegex = regexp.MustCompile(`(?m){{[^}]+}}["')}]*`)

>>>>>>> d6cfa556
// Evaluate checks if the match contains a dynamic variable, for each
// found one we will check if it's an expression and can
// be compiled, it will be evaluated and the results will be returned.
//
// The provided keys from finalValues will be used as variable names
// for substitution inside the expression.
func Evaluate(data string, base map[string]interface{}) (string, error) {
<<<<<<< HEAD
	data = replacer.Replace(data, base)
	dynamicValues := make(map[string]interface{})
	for _, match := range findMatches(data) {
		expr := generators.TrimDelimiters(match)

		result, err := nebula.EvalExp(expr, base)
		if err != nil {
			continue
		}

		dynamicValues[expr] = result
	}
	// Replacer dynamic values if any in raw request and parse  it
	return replacer.Replace(data, dynamicValues), nil
=======
	return evaluate(data, base)
>>>>>>> d6cfa556
}

// EvaluateByte checks if the match contains a dynamic variable, for each
// found one we will check if it's an expression and can
// be compiled, it will be evaluated and the results will be returned.
//
// The provided keys from finalValues will be used as variable names
// for substitution inside the expression.
func EvaluateByte(data []byte, base map[string]interface{}) ([]byte, error) {
<<<<<<< HEAD
	strData, err := Evaluate(string(data), base)
	return []byte(strData), err
}
=======
	finalData, err := evaluate(string(data), base)
	return []byte(finalData), err
}

func evaluate(data string, base map[string]interface{}) (string, error) {
	data = replacer.Replace(data, base)

	dynamicValues := make(map[string]interface{})
	for _, match := range templateExpressionRegex.FindAllString(data, -1) {
		expr := generators.TrimDelimiters(match)
>>>>>>> d6cfa556

func findMatches(data string) []string {
	var matches []string
	tokens := strings.Split(data, "{{")
	for _, token := range tokens {
		closingToken := strings.LastIndex(token, "}}")
		var match string
		if closingToken > 0 {
			match = token[:closingToken]
		} else {
			match = stringsutil.Before(token, "}}")
		}

		matches = append(matches, match)
	}
<<<<<<< HEAD

	return matches
=======
	// Replacer dynamic values if any in raw request and parse  it
	return replacer.Replace(data, dynamicValues), nil
>>>>>>> d6cfa556
}<|MERGE_RESOLUTION|>--- conflicted
+++ resolved
@@ -3,23 +3,17 @@
 import (
 	"strings"
 
-<<<<<<< HEAD
+	"github.com/Knetic/govaluate"
 	"github.com/projectdiscovery/nebula"
-=======
-	"github.com/Knetic/govaluate"
 
 	"github.com/projectdiscovery/nuclei/v2/pkg/operators/common/dsl"
->>>>>>> d6cfa556
 	"github.com/projectdiscovery/nuclei/v2/pkg/protocols/common/generators"
 	"github.com/projectdiscovery/nuclei/v2/pkg/protocols/common/replacer"
 	"github.com/projectdiscovery/stringsutil"
 )
 
-<<<<<<< HEAD
-=======
 var templateExpressionRegex = regexp.MustCompile(`(?m){{[^}]+}}["')}]*`)
 
->>>>>>> d6cfa556
 // Evaluate checks if the match contains a dynamic variable, for each
 // found one we will check if it's an expression and can
 // be compiled, it will be evaluated and the results will be returned.
@@ -27,7 +21,21 @@
 // The provided keys from finalValues will be used as variable names
 // for substitution inside the expression.
 func Evaluate(data string, base map[string]interface{}) (string, error) {
-<<<<<<< HEAD
+	return evaluate(data, base)
+}
+
+// EvaluateByte checks if the match contains a dynamic variable, for each
+// found one we will check if it's an expression and can
+// be compiled, it will be evaluated and the results will be returned.
+//
+// The provided keys from finalValues will be used as variable names
+// for substitution inside the expression.
+func EvaluateByte(data []byte, base map[string]interface{}) ([]byte, error) {
+	finalData, err := evaluate(string(data), base)
+	return []byte(finalData), err
+}
+
+func evaluate(data string, base map[string]interface{}) (string, error) {
 	data = replacer.Replace(data, base)
 	dynamicValues := make(map[string]interface{})
 	for _, match := range findMatches(data) {
@@ -42,9 +50,6 @@
 	}
 	// Replacer dynamic values if any in raw request and parse  it
 	return replacer.Replace(data, dynamicValues), nil
-=======
-	return evaluate(data, base)
->>>>>>> d6cfa556
 }
 
 // EvaluateByte checks if the match contains a dynamic variable, for each
@@ -54,22 +59,9 @@
 // The provided keys from finalValues will be used as variable names
 // for substitution inside the expression.
 func EvaluateByte(data []byte, base map[string]interface{}) ([]byte, error) {
-<<<<<<< HEAD
 	strData, err := Evaluate(string(data), base)
 	return []byte(strData), err
 }
-=======
-	finalData, err := evaluate(string(data), base)
-	return []byte(finalData), err
-}
-
-func evaluate(data string, base map[string]interface{}) (string, error) {
-	data = replacer.Replace(data, base)
-
-	dynamicValues := make(map[string]interface{})
-	for _, match := range templateExpressionRegex.FindAllString(data, -1) {
-		expr := generators.TrimDelimiters(match)
->>>>>>> d6cfa556
 
 func findMatches(data string) []string {
 	var matches []string
@@ -85,11 +77,6 @@
 
 		matches = append(matches, match)
 	}
-<<<<<<< HEAD
 
 	return matches
-=======
-	// Replacer dynamic values if any in raw request and parse  it
-	return replacer.Replace(data, dynamicValues), nil
->>>>>>> d6cfa556
 }