--- conflicted
+++ resolved
@@ -43,12 +43,7 @@
 	resp := new(dns.Msg)
 	resp.Rcode = dns.RcodeSuccess
 	resp.Answer = append(resp.Answer, &dns.A{A: net.ParseIP("1.1.1.1"), Hdr: dns.RR_Header{Name: "one.one.one.one."}})
-
-<<<<<<< HEAD
-	event := request.responseToDSLMap(req, resp, "one.one.one.one", "one.one.one.one")
-=======
-	event := request.responseToDSLMap(req, resp, "one.one.one.one", "one.one.one.one", nil)
->>>>>>> ccb588f3
+	event := request.responseToDSLMap(req, resp, "one.one.one.one", "one.one.one.one", nil)
 	require.Len(t, event, 13, "could not get correct number of items in dsl map")
 	require.Equal(t, dns.RcodeSuccess, event["rcode"], "could not get correct rcode")
 }
