package headless

import (
	"io"
	"net/url"
	"strings"
	"time"

	"github.com/pkg/errors"
	"golang.org/x/exp/maps"

	"github.com/projectdiscovery/gologger"
	"github.com/projectdiscovery/nuclei/v2/pkg/output"
	"github.com/projectdiscovery/nuclei/v2/pkg/protocols"
	"github.com/projectdiscovery/nuclei/v2/pkg/protocols/common/contextargs"
	"github.com/projectdiscovery/nuclei/v2/pkg/protocols/common/fuzz"
	"github.com/projectdiscovery/nuclei/v2/pkg/protocols/common/generators"
	"github.com/projectdiscovery/nuclei/v2/pkg/protocols/common/helpers/eventcreator"
	"github.com/projectdiscovery/nuclei/v2/pkg/protocols/common/helpers/responsehighlighter"
	"github.com/projectdiscovery/nuclei/v2/pkg/protocols/common/interactsh"
	"github.com/projectdiscovery/nuclei/v2/pkg/protocols/common/utils/vardump"
	protocolutils "github.com/projectdiscovery/nuclei/v2/pkg/protocols/utils"
	templateTypes "github.com/projectdiscovery/nuclei/v2/pkg/templates/types"
	urlutil "github.com/projectdiscovery/utils/url"
)

var _ protocols.Request = &Request{}

const errCouldGetHtmlElement = "could get html element"

// Type returns the type of the protocol request
func (request *Request) Type() templateTypes.ProtocolType {
	return templateTypes.HeadlessProtocol
}

// ExecuteWithResults executes the protocol requests and returns results instead of writing them.
func (request *Request) ExecuteWithResults(input *contextargs.Context, metadata, previous output.InternalEvent, callback protocols.OutputEventCallback) error {
	inputURL := input.MetaInput.Input
	if request.options.Browser.UserAgent() == "" {
		request.options.Browser.SetUserAgent(request.compiledUserAgent)
	}

	vars := protocolutils.GenerateVariablesWithContextArgs(input, false)
	payloads := generators.BuildPayloadFromOptions(request.options.Options)
	// add templatecontext variables to varMap
	values := generators.MergeMaps(vars, metadata, payloads, request.options.TemplateCtx.GetAll())
	variablesMap := request.options.Variables.Evaluate(values)
	payloads = generators.MergeMaps(variablesMap, payloads, request.options.Constants)

	// check for operator matches by wrapping callback
	gotmatches := false
	wrappedCallback := func(results *output.InternalWrappedEvent) {
		callback(results)
		if results != nil && results.OperatorsResult != nil {
			gotmatches = results.OperatorsResult.Matched
		}
	}
	// verify if fuzz elaboration was requested
	if len(request.Fuzzing) > 0 {
		return request.executeFuzzingRule(inputURL, payloads, previous, wrappedCallback)
	}
	if request.generator != nil {
		iterator := request.generator.NewIterator()
		for {
			value, ok := iterator.Value()
			if !ok {
				break
			}
			if gotmatches && (request.StopAtFirstMatch || request.options.Options.StopAtFirstMatch || request.options.StopAtFirstMatch) {
				return nil
			}
			value = generators.MergeMaps(value, payloads)
			if err := request.executeRequestWithPayloads(inputURL, value, previous, wrappedCallback); err != nil {
				return err
			}
		}
	} else {
		value := maps.Clone(payloads)
		if err := request.executeRequestWithPayloads(inputURL, value, previous, wrappedCallback); err != nil {
			return err
		}
	}
	return nil
}

func (request *Request) executeRequestWithPayloads(inputURL string, payloads map[string]interface{}, previous output.InternalEvent, callback protocols.OutputEventCallback) error {
	instance, err := request.options.Browser.NewInstance()
	if err != nil {
		request.options.Output.Request(request.options.TemplatePath, inputURL, request.Type().String(), err)
		request.options.Progress.IncrementFailedRequestsBy(1)
		return errors.Wrap(err, errCouldGetHtmlElement)
	}
	defer instance.Close()

	if vardump.EnableVarDump {
		gologger.Debug().Msgf("Protocol request variables: \n%s\n", vardump.DumpVariables(payloads))
	}

	instance.SetInteractsh(request.options.Interactsh)

	parsedURL, err := url.Parse(inputURL)
	if err != nil {
		request.options.Output.Request(request.options.TemplatePath, inputURL, request.Type().String(), err)
		request.options.Progress.IncrementFailedRequestsBy(1)
		return errors.Wrap(err, errCouldGetHtmlElement)
	}
	timeout := time.Duration(request.options.Options.PageTimeout) * time.Second
	out, page, err := instance.Run(parsedURL, request.Steps, payloads, timeout)
	if err != nil {
		request.options.Output.Request(request.options.TemplatePath, inputURL, request.Type().String(), err)
		request.options.Progress.IncrementFailedRequestsBy(1)
		return errors.Wrap(err, errCouldGetHtmlElement)
	}
	defer page.Close()

	request.options.Output.Request(request.options.TemplatePath, inputURL, request.Type().String(), nil)
	request.options.Progress.IncrementRequests()
	gologger.Verbose().Msgf("Sent Headless request to %s", inputURL)

	reqBuilder := &strings.Builder{}
	if request.options.Options.Debug || request.options.Options.DebugRequests || request.options.Options.DebugResponse {
		gologger.Info().Msgf("[%s] Dumped Headless request for %s", request.options.TemplateID, inputURL)

		for _, act := range request.Steps {
			actStepStr := act.String()
			actStepStr = strings.ReplaceAll(actStepStr, "{{BaseURL}}", inputURL)
			reqBuilder.WriteString("\t" + actStepStr + "\n")
		}
		gologger.Debug().Msgf(reqBuilder.String())

	}

	var responseBody string
	html, err := page.Page().Element("html")
	if err == nil {
		responseBody, _ = html.HTML()
	}

<<<<<<< HEAD
	outputEvent := request.responseToDSLMap(responseBody, reqBuilder.String(), inputURL, inputURL, page.DumpHistory())
	// add response fields to template context and merge templatectx variables to output event
	request.options.AddTemplateVars(request.Type(), outputEvent)
	outputEvent = generators.MergeMaps(outputEvent, request.options.TemplateCtx.GetAll())
=======
	outputEvent := request.responseToDSLMap(responseBody, out["header"], out["status_code"], reqBuilder.String(), inputURL, inputURL, page.DumpHistory())
>>>>>>> a4ca2021
	for k, v := range out {
		outputEvent[k] = v
	}
	for k, v := range payloads {
		outputEvent[k] = v
	}

	var event *output.InternalWrappedEvent
	if len(page.InteractshURLs) == 0 {
		event = eventcreator.CreateEvent(request, outputEvent, request.options.Options.Debug || request.options.Options.DebugResponse)
		callback(event)
	} else if request.options.Interactsh != nil {
		event = &output.InternalWrappedEvent{InternalEvent: outputEvent}
		request.options.Interactsh.RequestEvent(page.InteractshURLs, &interactsh.RequestData{
			MakeResultFunc: request.MakeResultEvent,
			Event:          event,
			Operators:      request.CompiledOperators,
			MatchFunc:      request.Match,
			ExtractFunc:    request.Extract,
		})
	}
	if len(page.InteractshURLs) > 0 {
		event.UsesInteractsh = true
	}

	dumpResponse(event, request.options, responseBody, inputURL)
	return nil
}

func dumpResponse(event *output.InternalWrappedEvent, requestOptions *protocols.ExecutorOptions, responseBody string, input string) {
	cliOptions := requestOptions.Options
	if cliOptions.Debug || cliOptions.DebugResponse {
		highlightedResponse := responsehighlighter.Highlight(event.OperatorsResult, responseBody, cliOptions.NoColor, false)
		gologger.Debug().Msgf("[%s] Dumped Headless response for %s\n\n%s", requestOptions.TemplateID, input, highlightedResponse)
	}
}

// executeFuzzingRule executes a fuzzing rule in the template request
func (request *Request) executeFuzzingRule(inputURL string, payloads map[string]interface{}, previous output.InternalEvent, callback protocols.OutputEventCallback) error {
	// check for operator matches by wrapping callback
	gotmatches := false
	fuzzRequestCallback := func(gr fuzz.GeneratedRequest) bool {
		if gotmatches && (request.StopAtFirstMatch || request.options.Options.StopAtFirstMatch || request.options.StopAtFirstMatch) {
			return true
		}
		if err := request.executeRequestWithPayloads(gr.Request.URL.String(), gr.DynamicValues, previous, callback); err != nil {
			return false
		}
		return true
	}

	parsedURL, err := urlutil.Parse(inputURL)
	if err != nil {
		return errors.Wrap(err, "could not parse url")
	}
	for _, rule := range request.Fuzzing {
		err := rule.Execute(&fuzz.ExecuteRuleInput{
			URL:         parsedURL,
			Callback:    fuzzRequestCallback,
			Values:      payloads,
			BaseRequest: nil,
		})
		if err == io.EOF {
			return nil
		}
		if err != nil {
			return errors.Wrap(err, "could not execute rule")
		}
	}
	return nil
}<|MERGE_RESOLUTION|>--- conflicted
+++ resolved
@@ -136,14 +136,10 @@
 		responseBody, _ = html.HTML()
 	}
 
-<<<<<<< HEAD
-	outputEvent := request.responseToDSLMap(responseBody, reqBuilder.String(), inputURL, inputURL, page.DumpHistory())
+	outputEvent := request.responseToDSLMap(responseBody, out["header"], out["status_code"], reqBuilder.String(), inputURL, inputURL, page.DumpHistory())
 	// add response fields to template context and merge templatectx variables to output event
 	request.options.AddTemplateVars(request.Type(), outputEvent)
 	outputEvent = generators.MergeMaps(outputEvent, request.options.TemplateCtx.GetAll())
-=======
-	outputEvent := request.responseToDSLMap(responseBody, out["header"], out["status_code"], reqBuilder.String(), inputURL, inputURL, page.DumpHistory())
->>>>>>> a4ca2021
 	for k, v := range out {
 		outputEvent[k] = v
 	}
