package headless

import (
	"net/url"
	"strings"
	"time"

	"github.com/pkg/errors"

	"github.com/projectdiscovery/gologger"
	"github.com/projectdiscovery/nuclei/v2/pkg/output"
	"github.com/projectdiscovery/nuclei/v2/pkg/protocols"
	"github.com/projectdiscovery/nuclei/v2/pkg/protocols/common/generators"
	"github.com/projectdiscovery/nuclei/v2/pkg/protocols/common/helpers/eventcreator"
	"github.com/projectdiscovery/nuclei/v2/pkg/protocols/common/helpers/responsehighlighter"
	"github.com/projectdiscovery/nuclei/v2/pkg/protocols/common/interactsh"
	templateTypes "github.com/projectdiscovery/nuclei/v2/pkg/templates/types"
)

var _ protocols.Request = &Request{}

// Type returns the type of the protocol request
func (request *Request) Type() templateTypes.ProtocolType {
	return templateTypes.HeadlessProtocol
}

// ExecuteWithResults executes the protocol requests and returns results instead of writing them.
func (request *Request) ExecuteWithResults(inputURL string, metadata, previous output.InternalEvent /*TODO review unused parameter*/, callback protocols.OutputEventCallback) error {
	payloads := generators.BuildPayloadFromOptions(request.options.Options)
	if request.generator != nil {
		iterator := request.generator.NewIterator()
		for {
			value, ok := iterator.Value()
			if !ok {
				break
			}
			value = generators.MergeMaps(value, payloads)
			if err := request.executeRequestWithPayloads(inputURL, value, previous, callback); err != nil {
				return err
			}
		}
	} else {
		value := generators.CopyMap(payloads)
		if err := request.executeRequestWithPayloads(inputURL, value, previous, callback); err != nil {
			return err
		}
	}
	return nil
}

func (request *Request) executeRequestWithPayloads(inputURL string, payloads map[string]interface{}, previous output.InternalEvent, callback protocols.OutputEventCallback) error {
	instance, err := request.options.Browser.NewInstance()
	if err != nil {
		request.options.Output.Request(request.options.TemplatePath, inputURL, request.Type().String(), err)
		request.options.Progress.IncrementFailedRequestsBy(1)
		return errors.Wrap(err, "could get html element")
	}
	defer instance.Close()

	instance.SetInteractsh(request.options.Interactsh)

	parsedURL, err := url.Parse(inputURL)
	if err != nil {
		request.options.Output.Request(request.options.TemplatePath, inputURL, request.Type().String(), err)
		request.options.Progress.IncrementFailedRequestsBy(1)
		return errors.Wrap(err, "could get html element")
	}
	timeout := time.Duration(request.options.Options.PageTimeout) * time.Second
	out, page, err := instance.Run(parsedURL, request.Steps, payloads, timeout)
	if err != nil {
		request.options.Output.Request(request.options.TemplatePath, inputURL, request.Type().String(), err)
		request.options.Progress.IncrementFailedRequestsBy(1)
		return errors.Wrap(err, "could get html element")
	}
	defer page.Close()

	request.options.Output.Request(request.options.TemplatePath, inputURL, request.Type().String(), nil)
	request.options.Progress.IncrementRequests()
	gologger.Verbose().Msgf("Sent Headless request to %s", inputURL)

	reqBuilder := &strings.Builder{}
	if request.options.Options.Debug || request.options.Options.DebugRequests {
		gologger.Info().Msgf("[%s] Dumped Headless request for %s", request.options.TemplateID, inputURL)

		for _, act := range request.Steps {
			reqBuilder.WriteString(act.String())
			reqBuilder.WriteString("\n")
		}
		gologger.Print().Msgf(reqBuilder.String())
	}

	var responseBody string
	html, err := page.Page().Element("html")
	if err == nil {
		responseBody, _ = html.HTML()
	}
<<<<<<< HEAD
	reqBody := reqBuilder.String()
	outputEvent := request.responseToDSLMap(responseBody, reqBody, inputURL, inputURL)
=======

	outputEvent := request.responseToDSLMap(responseBody, reqBuilder.String(), inputURL, inputURL, page.DumpHistory())
>>>>>>> 73dec716
	for k, v := range out {
		outputEvent[k] = v
	}
	debugEvent := output.DebugEvent{Request: reqBody, Response: responseBody}

<<<<<<< HEAD
	event := eventcreator.CreateEvent(request, outputEvent, debugEvent, request.options.Options.Debug || request.options.Options.DebugResponse)
=======
	var event *output.InternalWrappedEvent
	if len(page.InteractshURLs) == 0 {
		event = eventcreator.CreateEvent(request, outputEvent, request.options.Options.Debug || request.options.Options.DebugResponse)
		callback(event)
	} else if request.options.Interactsh != nil {
		event = &output.InternalWrappedEvent{InternalEvent: outputEvent}
		request.options.Interactsh.RequestEvent(page.InteractshURLs, &interactsh.RequestData{
			MakeResultFunc: request.MakeResultEvent,
			Event:          event,
			Operators:      request.CompiledOperators,
			MatchFunc:      request.Match,
			ExtractFunc:    request.Extract,
		})
	}
	if len(page.InteractshURLs) > 0 {
		event.UsesInteractsh = true
	}
>>>>>>> 73dec716

	dumpResponse(event, request.options, responseBody, inputURL)
	return nil
}

func dumpResponse(event *output.InternalWrappedEvent, requestOptions *protocols.ExecuterOptions, responseBody string, input string) {
	cliOptions := requestOptions.Options
	if cliOptions.Debug || cliOptions.DebugResponse {
		highlightedResponse := responsehighlighter.Highlight(event.OperatorsResult, responseBody, cliOptions.NoColor, false)
		gologger.Debug().Msgf("[%s] Dumped Headless response for %s\n\n%s", requestOptions.TemplateID, input, highlightedResponse)
	}
}<|MERGE_RESOLUTION|>--- conflicted
+++ resolved
@@ -94,24 +94,17 @@
 	if err == nil {
 		responseBody, _ = html.HTML()
 	}
-<<<<<<< HEAD
 	reqBody := reqBuilder.String()
-	outputEvent := request.responseToDSLMap(responseBody, reqBody, inputURL, inputURL)
-=======
 
-	outputEvent := request.responseToDSLMap(responseBody, reqBuilder.String(), inputURL, inputURL, page.DumpHistory())
->>>>>>> 73dec716
+	outputEvent := request.responseToDSLMap(responseBody, reqBody, inputURL, inputURL, page.DumpHistory())
 	for k, v := range out {
 		outputEvent[k] = v
 	}
 	debugEvent := output.DebugEvent{Request: reqBody, Response: responseBody}
 
-<<<<<<< HEAD
-	event := eventcreator.CreateEvent(request, outputEvent, debugEvent, request.options.Options.Debug || request.options.Options.DebugResponse)
-=======
 	var event *output.InternalWrappedEvent
 	if len(page.InteractshURLs) == 0 {
-		event = eventcreator.CreateEvent(request, outputEvent, request.options.Options.Debug || request.options.Options.DebugResponse)
+		event = eventcreator.CreateEvent(request, outputEvent, debugEvent, request.options.Options.Debug || request.options.Options.DebugResponse)
 		callback(event)
 	} else if request.options.Interactsh != nil {
 		event = &output.InternalWrappedEvent{InternalEvent: outputEvent}
@@ -126,7 +119,6 @@
 	if len(page.InteractshURLs) > 0 {
 		event.UsesInteractsh = true
 	}
->>>>>>> 73dec716
 
 	dumpResponse(event, request.options, responseBody, inputURL)
 	return nil
