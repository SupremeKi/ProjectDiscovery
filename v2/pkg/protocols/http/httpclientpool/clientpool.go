--- conflicted
+++ resolved
@@ -229,13 +229,10 @@
 		ForceAttemptHTTP2: options.ForceAttemptHTTP2,
 		DialContext:       Dialer.Dial,
 		DialTLSContext: func(ctx context.Context, network, addr string) (net.Conn, error) {
-<<<<<<< HEAD
 			if options.HasClientCertificates() {
 				return Dialer.DialTLSWithConfig(ctx, network, addr, tlsConfig)
-=======
 			if options.TlsImpersonate {
 				return Dialer.DialTLSWithConfigImpersonate(ctx, network, addr, tlsConfig, impersonate.Random, nil)
->>>>>>> 16dd615f
 			}
 			return Dialer.DialTLS(ctx, network, addr)
 		},
