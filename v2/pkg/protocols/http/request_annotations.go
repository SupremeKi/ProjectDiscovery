--- conflicted
+++ resolved
@@ -22,7 +22,8 @@
 	// request.host: takes the value from the host header
 	// target: overiddes with the specific value
 	reSniAnnotation = regexp.MustCompile(`(?m)^@tls-sni:\s*(.+)\s*$`)
-<<<<<<< HEAD
+	// @timeout:duration overrides the input timout with a custom duration
+	reTimeoutAnnotation = regexp.MustCompile(`(?m)^@timeout:\s*(.+)\s*$`)
 	// @once sets the request to be executed only once for a specific URL
 	reOnceAnnotation = regexp.MustCompile(`(?m)^@once\s*$`)
 )
@@ -47,16 +48,8 @@
 	return fm, hasFlowOveride
 }
 
-// parseHTTPAnnotations and override requests settings
-func parseHTTPAnnotations(rawRequest string, request *http.Request) (*http.Request, bool) {
-=======
-	// @timeout:duration overrides the input timout with a custom duration
-	reTimeoutAnnotation = regexp.MustCompile(`(?m)^@timeout:\s*(.+)\s*$`)
-)
-
 // parseAnnotations and override requests settings
 func (r *Request) parseAnnotations(rawRequest string, request *http.Request) (*http.Request, bool) {
->>>>>>> 85ca247d
 	// parse request for known ovverride annotations
 	var modified bool
 	// @Host:target
