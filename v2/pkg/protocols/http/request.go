--- conflicted
+++ resolved
@@ -374,10 +374,9 @@
 		resp.Body.Close()
 	}()
 
-<<<<<<< HEAD
 	var curlCommand string
-	if !r.Unsafe && resp != nil && request.request != nil {
-		bodyBytes, _ := request.request.BodyBytes()
+	if !request.Unsafe && resp != nil && generatedRequest.request != nil {
+		bodyBytes, _ := generatedRequest.request.BodyBytes()
 		resp.Request.Body = ioutil.NopCloser(bytes.NewReader(bodyBytes))
 		command, _ := http2curl.GetCurlCommand(resp.Request)
 		if err == nil && command != nil {
@@ -385,12 +384,8 @@
 		}
 	}
 
-	gologger.Verbose().Msgf("[%s] Sent HTTP request to %s", r.options.TemplateID, formedURL)
-	r.options.Output.Request(r.options.TemplateID, formedURL, "http", err)
-=======
 	gologger.Verbose().Msgf("[%s] Sent HTTP request to %s", request.options.TemplateID, formedURL)
 	request.options.Output.Request(request.options.TemplateID, formedURL, "http", err)
->>>>>>> 9b7a1057
 
 	duration := time.Since(timeStart)
 
