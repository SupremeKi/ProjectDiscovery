package http

import (
	"bytes"
	"encoding/hex"
	"fmt"
	"io"
	"io/ioutil"
	"net/http"
	"net/http/httputil"
	"net/url"
	"strings"
	"sync"
	"time"

	"github.com/pkg/errors"
	"github.com/remeh/sizedwaitgroup"
	"go.uber.org/multierr"
	"moul.io/http2curl"

	"github.com/projectdiscovery/gologger"
	"github.com/projectdiscovery/nuclei/v2/pkg/operators"
	"github.com/projectdiscovery/nuclei/v2/pkg/output"
	"github.com/projectdiscovery/nuclei/v2/pkg/protocols"
	"github.com/projectdiscovery/nuclei/v2/pkg/protocols/common/expressions"
	"github.com/projectdiscovery/nuclei/v2/pkg/protocols/common/generators"
	"github.com/projectdiscovery/nuclei/v2/pkg/protocols/common/helpers/eventcreator"
	"github.com/projectdiscovery/nuclei/v2/pkg/protocols/common/helpers/responsehighlighter"
	"github.com/projectdiscovery/nuclei/v2/pkg/protocols/common/interactsh"
	"github.com/projectdiscovery/nuclei/v2/pkg/protocols/common/tostring"
	"github.com/projectdiscovery/nuclei/v2/pkg/protocols/http/httpclientpool"
	"github.com/projectdiscovery/nuclei/v2/pkg/protocols/http/signer"
	"github.com/projectdiscovery/nuclei/v2/pkg/protocols/http/signerpool"
	templateTypes "github.com/projectdiscovery/nuclei/v2/pkg/templates/types"
	"github.com/projectdiscovery/nuclei/v2/pkg/types"
	"github.com/projectdiscovery/rawhttp"
	"github.com/projectdiscovery/stringsutil"
)

const defaultMaxWorkers = 150

// Type returns the type of the protocol request
func (request *Request) Type() templateTypes.ProtocolType {
	return templateTypes.HTTPProtocol
}

// executeRaceRequest executes race condition request for a URL
func (request *Request) executeRaceRequest(reqURL string, previous output.InternalEvent, callback protocols.OutputEventCallback) error {
	var generatedRequests []*generatedRequest

	// Requests within race condition should be dumped once and the output prefilled to allow DSL language to work
	// This will introduce a delay and will populate in hacky way the field "request" of outputEvent
	generator := request.newGenerator()

	inputData, payloads, ok := generator.nextValue()
	if !ok {
		return nil
	}
	requestForDump, err := generator.Make(reqURL, inputData, payloads, nil)
	if err != nil {
		return err
	}
	request.setCustomHeaders(requestForDump)
	dumpedRequest, err := dump(requestForDump, reqURL)
	if err != nil {
		return err
	}
	if request.options.Options.Debug || request.options.Options.DebugRequests || request.options.Options.StoreResponse {
		msg := fmt.Sprintf("[%s] Dumped HTTP request for %s\n\n", request.options.TemplateID, reqURL)
		if request.options.Options.Debug || request.options.Options.DebugRequests {
			gologger.Info().Msg(msg)
			gologger.Print().Msgf("%s", string(dumpedRequest))
		}
		if request.options.Options.StoreResponse {
			request.options.Output.WriteStoreDebugData(reqURL, request.options.TemplateID, request.Type().String(), fmt.Sprintf("%s\n%s", msg, dumpedRequest))
		}
	}
	previous["request"] = string(dumpedRequest)

	// Pre-Generate requests
	for i := 0; i < request.RaceNumberRequests; i++ {
		generator := request.newGenerator()
		inputData, payloads, ok := generator.nextValue()
		if !ok {
			break
		}
		generatedRequest, err := generator.Make(reqURL, inputData, payloads, nil)
		if err != nil {
			return err
		}
		generatedRequests = append(generatedRequests, generatedRequest)
	}

	wg := sync.WaitGroup{}
	var requestErr error
	mutex := &sync.Mutex{}
	for i := 0; i < request.RaceNumberRequests; i++ {
		wg.Add(1)
		go func(httpRequest *generatedRequest) {
			defer wg.Done()
			err := request.executeRequest(reqURL, httpRequest, previous, false, callback, 0)
			mutex.Lock()
			if err != nil {
				requestErr = multierr.Append(requestErr, err)
			}
			mutex.Unlock()
		}(generatedRequests[i])
		request.options.Progress.IncrementRequests()
	}
	wg.Wait()

	return requestErr
}

// executeRaceRequest executes parallel requests for a template
func (request *Request) executeParallelHTTP(reqURL string, dynamicValues output.InternalEvent, callback protocols.OutputEventCallback) error {
	generator := request.newGenerator()

	// Workers that keeps enqueuing new requests
	maxWorkers := request.Threads
	swg := sizedwaitgroup.New(maxWorkers)

	var requestErr error
	mutex := &sync.Mutex{}
	for {
		inputData, payloads, ok := generator.nextValue()
		if !ok {
			break
		}
		generatedHttpRequest, err := generator.Make(reqURL, inputData, payloads, dynamicValues)
		if err != nil {
			if err == io.EOF {
				break
			}
			request.options.Progress.IncrementFailedRequestsBy(int64(generator.Total()))
			return err
		}
		if reqURL == "" {
			reqURL = generatedHttpRequest.URL()
		}
		swg.Add()
		go func(httpRequest *generatedRequest) {
			defer swg.Done()

			request.options.RateLimiter.Take()

			previous := make(map[string]interface{})
			err := request.executeRequest(reqURL, httpRequest, previous, false, callback, 0)
			mutex.Lock()
			if err != nil {
				requestErr = multierr.Append(requestErr, err)
			}
			mutex.Unlock()
		}(generatedHttpRequest)
		request.options.Progress.IncrementRequests()
	}
	swg.Wait()
	return requestErr
}

// executeTurboHTTP executes turbo http request for a URL
func (request *Request) executeTurboHTTP(reqURL string, dynamicValues, previous output.InternalEvent, callback protocols.OutputEventCallback) error {
	generator := request.newGenerator()

	// need to extract the target from the url
	URL, err := url.Parse(reqURL)
	if err != nil {
		return err
	}

	pipeOptions := rawhttp.DefaultPipelineOptions
	pipeOptions.Host = URL.Host
	pipeOptions.MaxConnections = 1
	if request.PipelineConcurrentConnections > 0 {
		pipeOptions.MaxConnections = request.PipelineConcurrentConnections
	}
	if request.PipelineRequestsPerConnection > 0 {
		pipeOptions.MaxPendingRequests = request.PipelineRequestsPerConnection
	}
	pipeClient := rawhttp.NewPipelineClient(pipeOptions)

	// defaultMaxWorkers should be a sufficient value to keep queues always full
	maxWorkers := defaultMaxWorkers
	// in case the queue is bigger increase the workers
	if pipeOptions.MaxPendingRequests > maxWorkers {
		maxWorkers = pipeOptions.MaxPendingRequests
	}
	swg := sizedwaitgroup.New(maxWorkers)

	var requestErr error
	mutex := &sync.Mutex{}
	for {
		inputData, payloads, ok := generator.nextValue()
		if !ok {
			break
		}
		generatedHttpRequest, err := generator.Make(reqURL, inputData, payloads, dynamicValues)
		if err != nil {
			request.options.Progress.IncrementFailedRequestsBy(int64(generator.Total()))
			return err
		}
		if reqURL == "" {
			reqURL = generatedHttpRequest.URL()
		}
		generatedHttpRequest.pipelinedClient = pipeClient
		swg.Add()
		go func(httpRequest *generatedRequest) {
			defer swg.Done()

			err := request.executeRequest(reqURL, httpRequest, previous, false, callback, 0)
			mutex.Lock()
			if err != nil {
				requestErr = multierr.Append(requestErr, err)
			}
			mutex.Unlock()
		}(generatedHttpRequest)
		request.options.Progress.IncrementRequests()
	}
	swg.Wait()
	return requestErr
}

// ExecuteWithResults executes the final request on a URL
func (request *Request) ExecuteWithResults(reqURL string, dynamicValues, previous output.InternalEvent, callback protocols.OutputEventCallback) error {
	if request.Pipeline || request.Race && request.RaceNumberRequests > 0 || request.Threads > 0 {
		variablesMap := request.options.Variables.Evaluate(generators.MergeMaps(dynamicValues, previous))
		dynamicValues = generators.MergeMaps(variablesMap, dynamicValues)
	}
	// verify if pipeline was requested
	if request.Pipeline {
		return request.executeTurboHTTP(reqURL, dynamicValues, previous, callback)
	}

	// verify if a basic race condition was requested
	if request.Race && request.RaceNumberRequests > 0 {
		return request.executeRaceRequest(reqURL, dynamicValues, callback)
	}

	// verify if parallel elaboration was requested
	if request.Threads > 0 {
		return request.executeParallelHTTP(reqURL, dynamicValues, callback)
	}

	generator := request.newGenerator()

	var gotDynamicValues map[string][]string
	var requestErr error
	for {
		// returns two values, error and skip, which skips the execution for the request instance.
		executeFunc := func(data string, payloads, dynamicValue map[string]interface{}) (bool, error) {
			hasInteractMatchers := interactsh.HasMatchers(request.CompiledOperators)
<<<<<<< HEAD
=======
			variablesMap, interactURLs := request.options.Variables.EvaluateWithInteractsh(generators.MergeMaps(dynamicValues, payloads), request.options.Interactsh)
			dynamicValue = generators.MergeMaps(variablesMap, dynamicValue)
>>>>>>> 57b2ec7a

			generatedHttpRequest, err := generator.Make(reqURL, data, payloads, dynamicValue)
			if err != nil {
				if err == io.EOF {
					return true, nil
				}
				request.options.Progress.IncrementFailedRequestsBy(int64(generator.Total()))
				return true, err
			}
			// If the variables contain interactsh urls, use them
			if len(interactURLs) > 0 {
				generatedHttpRequest.interactshURLs = append(generatedHttpRequest.interactshURLs, interactURLs...)
			}
			hasInteractMarkers := interactsh.HasMarkers(data) || len(generatedHttpRequest.interactshURLs) > 0
			if reqURL == "" {
				reqURL = generatedHttpRequest.URL()
			}
			// Check if hosts keep erroring
			if request.options.HostErrorsCache != nil && request.options.HostErrorsCache.Check(reqURL) {
				return true, nil
			}
			var gotMatches bool
			request.options.RateLimiter.Take()

			err = request.executeRequest(reqURL, generatedHttpRequest, previous, hasInteractMatchers, func(event *output.InternalWrappedEvent) {
				// Add the extracts to the dynamic values if any.
				if event.OperatorsResult != nil {
					gotMatches = event.OperatorsResult.Matched
					gotDynamicValues = generators.MergeMapsMany(event.OperatorsResult.DynamicValues, dynamicValues, gotDynamicValues)
				}
				if hasInteractMarkers && hasInteractMatchers && request.options.Interactsh != nil {
					request.options.Interactsh.RequestEvent(generatedHttpRequest.interactshURLs, &interactsh.RequestData{
						MakeResultFunc: request.MakeResultEvent,
						Event:          event,
						Operators:      request.CompiledOperators,
						MatchFunc:      request.Match,
						ExtractFunc:    request.Extract,
					})
				} else {
					callback(event)
				}
			}, generator.currentIndex)

			// If a variable is unresolved, skip all further requests
			if err == errStopExecution {
				return true, nil
			}
			if err != nil {
				if request.options.HostErrorsCache != nil && request.options.HostErrorsCache.CheckError(err) {
					request.options.HostErrorsCache.MarkFailed(reqURL)
				}
				requestErr = err
			}
			request.options.Progress.IncrementRequests()

			// If this was a match, and we want to stop at first match, skip all further requests.
			if (generatedHttpRequest.original.options.Options.StopAtFirstMatch || generatedHttpRequest.original.options.StopAtFirstMatch || request.StopAtFirstMatch) && gotMatches {
				return true, nil
			}
			return false, nil
		}

		inputData, payloads, ok := generator.nextValue()
		if !ok {
			break
		}
		var gotErr error
		var skip bool
		if len(gotDynamicValues) > 0 {
			operators.MakeDynamicValuesCallback(gotDynamicValues, request.IterateAll, func(data map[string]interface{}) bool {
				if skip, gotErr = executeFunc(inputData, payloads, data); skip || gotErr != nil {
					return true
				}
				return false
			})
		} else {
			skip, gotErr = executeFunc(inputData, payloads, dynamicValues)
		}
		if gotErr != nil && requestErr == nil {
			requestErr = gotErr
		}
		if skip || gotErr != nil {
			break
		}
	}
	return requestErr
}

const drainReqSize = int64(8 * 1024)

var errStopExecution = errors.New("stop execution due to unresolved variables")

// executeRequest executes the actual generated request and returns error if occurred
func (request *Request) executeRequest(reqURL string, generatedRequest *generatedRequest, previousEvent output.InternalEvent, hasInteractMatchers bool, callback protocols.OutputEventCallback, requestCount int) error {
	request.setCustomHeaders(generatedRequest)

	// Try to evaluate any payloads before replacement
	finalMap := generators.MergeMaps(generatedRequest.dynamicValues, generatedRequest.meta)
	for payloadName, payloadValue := range generatedRequest.dynamicValues {
		if data, err := expressions.Evaluate(types.ToString(payloadValue), finalMap); err == nil {
			generatedRequest.dynamicValues[payloadName] = data
		}
	}
	for payloadName, payloadValue := range generatedRequest.meta {
		if data, err := expressions.Evaluate(types.ToString(payloadValue), finalMap); err == nil {
			generatedRequest.meta[payloadName] = data
		}
	}

	var (
		resp          *http.Response
		fromCache     bool
		dumpedRequest []byte
		err           error
	)

	// Dump request for variables checks
	// For race conditions we can't dump the request body at this point as it's already waiting the open-gate event, already handled with a similar code within the race function
	if !generatedRequest.original.Race {
		var dumpError error
		// TODO: dump is currently not working with post-processors - somehow it alters the signature
		dumpedRequest, dumpError = dump(generatedRequest, reqURL)
		if dumpError != nil {
			return dumpError
		}
		dumpedRequestString := string(dumpedRequest)

		if ignoreList := GetVariablesNamesSkipList(generatedRequest.original.Signature.Value); ignoreList != nil {
			if varErr := expressions.ContainsVariablesWithIgnoreList(ignoreList, dumpedRequestString); varErr != nil && !request.SkipVariablesCheck {
				gologger.Warning().Msgf("[%s] Could not make http request for %s: %v\n", request.options.TemplateID, reqURL, varErr)
				return errStopExecution
			}
		} else { // Check if are there any unresolved variables. If yes, skip unless overridden by user.
			if varErr := expressions.ContainsUnresolvedVariables(dumpedRequestString); varErr != nil && !request.SkipVariablesCheck {
				gologger.Warning().Msgf("[%s] Could not make http request for %s: %v\n", request.options.TemplateID, reqURL, varErr)
				return errStopExecution
			}
		}
	}
	var formedURL string
	var hostname string
	timeStart := time.Now()
	if generatedRequest.original.Pipeline {
		if generatedRequest.rawRequest != nil {
			formedURL = generatedRequest.rawRequest.FullURL
			if parsed, parseErr := url.Parse(formedURL); parseErr == nil {
				hostname = parsed.Host
			}
			resp, err = generatedRequest.pipelinedClient.DoRaw(generatedRequest.rawRequest.Method, reqURL, generatedRequest.rawRequest.Path, generators.ExpandMapValues(generatedRequest.rawRequest.Headers), ioutil.NopCloser(strings.NewReader(generatedRequest.rawRequest.Data)))
		} else if generatedRequest.request != nil {
			resp, err = generatedRequest.pipelinedClient.Dor(generatedRequest.request)
		}
	} else if generatedRequest.original.Unsafe && generatedRequest.rawRequest != nil {
		formedURL = generatedRequest.rawRequest.FullURL
		if parsed, parseErr := url.Parse(formedURL); parseErr == nil {
			hostname = parsed.Host
		}
		options := generatedRequest.original.rawhttpClient.Options
		options.FollowRedirects = request.Redirects
		options.CustomRawBytes = generatedRequest.rawRequest.UnsafeRawBytes
		options.ForceReadAllBody = request.ForceReadAllBody
		options.SNI = request.options.Options.SNI
		resp, err = generatedRequest.original.rawhttpClient.DoRawWithOptions(generatedRequest.rawRequest.Method, reqURL, generatedRequest.rawRequest.Path, generators.ExpandMapValues(generatedRequest.rawRequest.Headers), ioutil.NopCloser(strings.NewReader(generatedRequest.rawRequest.Data)), options)
	} else {
		hostname = generatedRequest.request.URL.Host
		formedURL = generatedRequest.request.URL.String()
		// if nuclei-project is available check if the request was already sent previously
		if request.options.ProjectFile != nil {
			// if unavailable fail silently
			fromCache = true
			resp, err = request.options.ProjectFile.Get(dumpedRequest)
			if err != nil {
				fromCache = false
			}
		}
		if resp == nil {
			if errSignature := request.handleSignature(generatedRequest); errSignature != nil {
				return errSignature
			}
			resp, err = request.httpClient.Do(generatedRequest.request)
		}
	}
	// use request url as matched url if empty
	if formedURL == "" {
		formedURL = reqURL
	}

	// Dump the requests containing all headers
	if !generatedRequest.original.Race {
		var dumpError error
		dumpedRequest, dumpError = dump(generatedRequest, reqURL)
		if dumpError != nil {
			return dumpError
		}
		dumpedRequestString := string(dumpedRequest)
		if request.options.Options.Debug || request.options.Options.DebugRequests || request.options.Options.StoreResponse {
			msg := fmt.Sprintf("[%s] Dumped HTTP request for %s\n\n", request.options.TemplateID, formedURL)

			if request.options.Options.Debug || request.options.Options.DebugRequests {
				gologger.Info().Msg(msg)
				gologger.Print().Msgf("%s", dumpedRequestString)
			}
			if request.options.Options.StoreResponse {
				request.options.Output.WriteStoreDebugData(reqURL, request.options.TemplateID, request.Type().String(), fmt.Sprintf("%s\n%s", msg, dumpedRequestString))
			}
		}
	}

	if err != nil {
		// rawhttp doesn't support draining response bodies.
		if resp != nil && resp.Body != nil && generatedRequest.rawRequest == nil && !generatedRequest.original.Pipeline {
			_, _ = io.CopyN(ioutil.Discard, resp.Body, drainReqSize)
			resp.Body.Close()
		}
		request.options.Output.Request(request.options.TemplatePath, formedURL, request.Type().String(), err)
		request.options.Progress.IncrementErrorsBy(1)

		// If we have interactsh markers and request times out, still send
		// a callback event so in case we receive an interaction, correlation is possible.
		if hasInteractMatchers {
			outputEvent := request.responseToDSLMap(&http.Response{}, reqURL, formedURL, tostring.UnsafeToString(dumpedRequest), "", "", "", 0, generatedRequest.meta)
			if i := strings.LastIndex(hostname, ":"); i != -1 {
				hostname = hostname[:i]
			}
			outputEvent["ip"] = httpclientpool.Dialer.GetDialedIP(hostname)

			event := &output.InternalWrappedEvent{InternalEvent: outputEvent}
			if request.CompiledOperators != nil {
				event.InternalEvent = outputEvent
			}
			callback(event)
		}
		return err
	}
	defer func() {
		if resp.StatusCode != http.StatusSwitchingProtocols {
			_, _ = io.CopyN(ioutil.Discard, resp.Body, drainReqSize)
		}
		resp.Body.Close()
	}()

	var curlCommand string
	if !request.Unsafe && resp != nil && generatedRequest.request != nil && resp.Request != nil && !request.Race {
		bodyBytes, _ := generatedRequest.request.BodyBytes()
		resp.Request.Body = ioutil.NopCloser(bytes.NewReader(bodyBytes))
		command, _ := http2curl.GetCurlCommand(resp.Request)
		if err == nil && command != nil {
			curlCommand = command.String()
		}
	}

	gologger.Verbose().Msgf("[%s] Sent HTTP request to %s", request.options.TemplateID, formedURL)
	request.options.Output.Request(request.options.TemplatePath, formedURL, request.Type().String(), err)

	duration := time.Since(timeStart)

	dumpedResponseHeaders, err := httputil.DumpResponse(resp, false)
	if err != nil {
		return errors.Wrap(err, "could not dump http response")
	}

	var dumpedResponse []redirectedResponse
	var gotData []byte
	// If the status code is HTTP 101, we should not proceed with reading body.
	if resp.StatusCode != http.StatusSwitchingProtocols {
		var bodyReader io.Reader
		if request.MaxSize != 0 {
			bodyReader = io.LimitReader(resp.Body, int64(request.MaxSize))
		} else {
			bodyReader = resp.Body
		}
		data, err := io.ReadAll(bodyReader)
		if err != nil {
			// Ignore body read due to server misconfiguration errors
			if stringsutil.ContainsAny(err.Error(), "gzip: invalid header") {
				gologger.Warning().Msgf("[%s] Server sent an invalid gzip header and it was not possible to read the uncompressed body for %s: %s", request.options.TemplateID, formedURL, err.Error())
			} else if !stringsutil.ContainsAny(err.Error(), "unexpected EOF", "user canceled") { // ignore EOF and random error
				return errors.Wrap(err, "could not read http body")
			}
		}
		gotData = data
		resp.Body.Close()

		dumpedResponse, err = dumpResponseWithRedirectChain(resp, data)
		if err != nil {
			return errors.Wrap(err, "could not read http response with redirect chain")
		}
	} else {
		dumpedResponse = []redirectedResponse{{resp: resp, fullResponse: dumpedResponseHeaders, headers: dumpedResponseHeaders}}
	}

	// if nuclei-project is enabled store the response if not previously done
	if request.options.ProjectFile != nil && !fromCache {
		if err := request.options.ProjectFile.Set(dumpedRequest, resp, gotData); err != nil {
			return errors.Wrap(err, "could not store in project file")
		}
	}

	for _, response := range dumpedResponse {
		if response.resp == nil {
			continue // Skip nil responses
		}
		matchedURL := reqURL
		if generatedRequest.rawRequest != nil && generatedRequest.rawRequest.FullURL != "" {
			matchedURL = generatedRequest.rawRequest.FullURL
		}
		if generatedRequest.request != nil {
			matchedURL = generatedRequest.request.URL.String()
		}
		// Give precedence to the final URL from response
		if response.resp.Request != nil {
			if responseURL := response.resp.Request.URL.String(); responseURL != "" {
				matchedURL = responseURL
			}
		}
		finalEvent := make(output.InternalEvent)

		outputEvent := request.responseToDSLMap(response.resp, reqURL, matchedURL, tostring.UnsafeToString(dumpedRequest), tostring.UnsafeToString(response.fullResponse), tostring.UnsafeToString(response.body), tostring.UnsafeToString(response.headers), duration, generatedRequest.meta)
		if i := strings.LastIndex(hostname, ":"); i != -1 {
			hostname = hostname[:i]
		}
		outputEvent["curl-command"] = curlCommand
		outputEvent["ip"] = httpclientpool.Dialer.GetDialedIP(hostname)

		if request.options.Interactsh != nil {
			request.options.Interactsh.MakePlaceholders(generatedRequest.interactshURLs, outputEvent)
		}
		for k, v := range previousEvent {
			finalEvent[k] = v
		}
		for k, v := range outputEvent {
			finalEvent[k] = v
		}

		// Add to history the current request number metadata if asked by the user.
		if request.ReqCondition {
			for k, v := range outputEvent {
				key := fmt.Sprintf("%s_%d", k, requestCount)
				previousEvent[key] = v
				finalEvent[key] = v
			}
		}

		// prune signature internal values if any
		request.pruneSignatureInternalValues(generatedRequest.meta)

		event := eventcreator.CreateEventWithAdditionalOptions(request, generators.MergeMaps(generatedRequest.dynamicValues, finalEvent), request.options.Options.Debug || request.options.Options.DebugResponse, func(internalWrappedEvent *output.InternalWrappedEvent) {
			internalWrappedEvent.OperatorsResult.PayloadValues = generatedRequest.meta
		})
		if hasInteractMatchers {
			event.UsesInteractsh = true
		}

		responseContentType := resp.Header.Get("Content-Type")
		isResponseTruncated := request.MaxSize > 0 && len(gotData) >= request.MaxSize
		dumpResponse(event, request, response.fullResponse, formedURL, responseContentType, isResponseTruncated, reqURL)

		callback(event)

		// Skip further responses if we have stop-at-first-match and a match
		if (request.options.Options.StopAtFirstMatch || request.options.StopAtFirstMatch || request.StopAtFirstMatch) && len(event.Results) > 0 {
			return nil
		}
	}
	return nil
}

// handleSignature of the http request
func (request *Request) handleSignature(generatedRequest *generatedRequest) error {
	switch request.Signature.Value {
	case AWSSignature:
		var awsSigner signer.Signer
		vars := request.options.Options.Vars.AsMap()
		awsAccessKeyId := types.ToString(vars["aws-id"])
		awsSecretAccessKey := types.ToString(vars["aws-secret"])
		awsSignerArgs := signer.AwsSignerArgs{AwsId: awsAccessKeyId, AwsSecretToken: awsSecretAccessKey}
		service := types.ToString(generatedRequest.dynamicValues["service"])
		region := types.ToString(generatedRequest.dynamicValues["region"])
		// if region is empty use default value
		if region == "" {
			region = types.ToString(signer.AwsDefaultVars["region"])
		}
		awsSignatureArguments := signer.AwsSignatureArguments{
			Service: types.ToString(service),
			Region:  types.ToString(region),
			Time:    time.Now(),
		}

		awsSigner, err := signerpool.Get(request.options.Options, &signerpool.Configuration{SignerArgs: awsSignerArgs})
		if err != nil {
			return err
		}
		err = awsSigner.SignHTTP(generatedRequest.request.Request, awsSignatureArguments)
		if err != nil {
			return err
		}
	}

	return nil
}

// setCustomHeaders sets the custom headers for generated request
func (request *Request) setCustomHeaders(req *generatedRequest) {
	for k, v := range request.customHeaders {
		if req.rawRequest != nil {
			req.rawRequest.Headers[k] = v
		} else {
			kk, vv := strings.TrimSpace(k), strings.TrimSpace(v)
			req.request.Header.Set(kk, vv)
			if kk == "Host" {
				req.request.Host = vv
			}
		}
	}
}

const CRLF = "\r\n"

func dumpResponse(event *output.InternalWrappedEvent, request *Request, redirectedResponse []byte, formedURL string, responseContentType string, isResponseTruncated bool, reqURL string) {
	cliOptions := request.options.Options
	if cliOptions.Debug || cliOptions.DebugResponse || cliOptions.StoreResponse {
		response := string(redirectedResponse)

		var highlightedResult string
		if responseContentType == "application/octet-stream" || ((responseContentType == "" || responseContentType == "application/x-www-form-urlencoded") && responsehighlighter.HasBinaryContent(response)) {
			highlightedResult = createResponseHexDump(event, response, cliOptions.NoColor)
		} else {
			highlightedResult = responsehighlighter.Highlight(event.OperatorsResult, response, cliOptions.NoColor, false)
		}

		msg := "[%s] Dumped HTTP response %s\n\n%s"
		if isResponseTruncated {
			msg = "[%s] Dumped HTTP response (Truncated) %s\n\n%s"
		}
		fMsg := fmt.Sprintf(msg, request.options.TemplateID, formedURL, highlightedResult)
		if cliOptions.Debug || cliOptions.DebugResponse {
			gologger.Debug().Msg(fMsg)
		}
		if cliOptions.StoreResponse {
			request.options.Output.WriteStoreDebugData(reqURL, request.options.TemplateID, request.Type().String(), fMsg)
		}
	}
}

func createResponseHexDump(event *output.InternalWrappedEvent, response string, noColor bool) string {
	CRLFs := CRLF + CRLF
	headerEndIndex := strings.Index(response, CRLFs) + len(CRLFs)
	if headerEndIndex > 0 {
		headers := response[0:headerEndIndex]
		responseBodyHexDump := hex.Dump([]byte(response[headerEndIndex:]))

		highlightedHeaders := responsehighlighter.Highlight(event.OperatorsResult, headers, noColor, false)
		highlightedResponse := responsehighlighter.Highlight(event.OperatorsResult, responseBodyHexDump, noColor, true)
		return fmt.Sprintf("%s\n%s", highlightedHeaders, highlightedResponse)
	} else {
		return responsehighlighter.Highlight(event.OperatorsResult, hex.Dump([]byte(response)), noColor, true)
	}
}

func (request *Request) pruneSignatureInternalValues(maps ...map[string]interface{}) {
	var signatureFieldsToSkip map[string]interface{}
	switch request.Signature.Value {
	case AWSSignature:
		signatureFieldsToSkip = signer.AwsInternalOnlyVars
	default:
		return
	}

	for _, m := range maps {
		for fieldName := range signatureFieldsToSkip {
			delete(m, fieldName)
		}
	}
}<|MERGE_RESOLUTION|>--- conflicted
+++ resolved
@@ -222,10 +222,6 @@
 
 // ExecuteWithResults executes the final request on a URL
 func (request *Request) ExecuteWithResults(reqURL string, dynamicValues, previous output.InternalEvent, callback protocols.OutputEventCallback) error {
-	if request.Pipeline || request.Race && request.RaceNumberRequests > 0 || request.Threads > 0 {
-		variablesMap := request.options.Variables.Evaluate(generators.MergeMaps(dynamicValues, previous))
-		dynamicValues = generators.MergeMaps(variablesMap, dynamicValues)
-	}
 	// verify if pipeline was requested
 	if request.Pipeline {
 		return request.executeTurboHTTP(reqURL, dynamicValues, previous, callback)
@@ -249,11 +245,8 @@
 		// returns two values, error and skip, which skips the execution for the request instance.
 		executeFunc := func(data string, payloads, dynamicValue map[string]interface{}) (bool, error) {
 			hasInteractMatchers := interactsh.HasMatchers(request.CompiledOperators)
-<<<<<<< HEAD
-=======
 			variablesMap, interactURLs := request.options.Variables.EvaluateWithInteractsh(generators.MergeMaps(dynamicValues, payloads), request.options.Interactsh)
 			dynamicValue = generators.MergeMaps(variablesMap, dynamicValue)
->>>>>>> 57b2ec7a
 
 			generatedHttpRequest, err := generator.Make(reqURL, data, payloads, dynamicValue)
 			if err != nil {
