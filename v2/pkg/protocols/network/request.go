--- conflicted
+++ resolved
@@ -102,11 +102,6 @@
 		err      error
 	)
 
-<<<<<<< HEAD
-=======
-	request.dynamicValues = generators.MergeMaps(payloads, variables)
-
->>>>>>> be66166b
 	if host, _, splitErr := net.SplitHostPort(actualAddress); splitErr == nil {
 		hostname = host
 	}
