package executer

import (
	"bufio"
	"fmt"
	"os"
	"regexp"
	"sync"

	"github.com/logrusorgru/aurora"
	"github.com/pkg/errors"
	"github.com/projectdiscovery/gologger"
	"github.com/projectdiscovery/nuclei/v2/internal/progress"
	"github.com/projectdiscovery/nuclei/v2/pkg/matchers"
	"github.com/projectdiscovery/nuclei/v2/pkg/requests"
	"github.com/projectdiscovery/nuclei/v2/pkg/templates"
	retryabledns "github.com/projectdiscovery/retryabledns"
)

// DNSExecuter is a client for performing a DNS request
// for a template.
type DNSExecuter struct {
	debug       bool
	jsonOutput  bool
	jsonRequest bool
	Results     bool
	dnsClient   *retryabledns.Client
	template    *templates.Template
	dnsRequest  *requests.DNSRequest
	writer      *bufio.Writer
	outputMutex *sync.Mutex

	coloredOutput bool
	colorizer     aurora.Aurora
	decolorizer   *regexp.Regexp
}

// DefaultResolvers contains the list of resolvers known to be trusted.
var DefaultResolvers = []string{
	"1.1.1.1:53", // Cloudflare
	"1.0.0.1:53", // Cloudflare
	"8.8.8.8:53", // Google
	"8.8.4.4:53", // Google
}

// DNSOptions contains configuration options for the DNS executer.
type DNSOptions struct {
	Debug        bool
	JSON         bool
	JSONRequests bool
	Template     *templates.Template
	DNSRequest   *requests.DNSRequest
	Writer       *bufio.Writer

	ColoredOutput bool
	Colorizer     aurora.Aurora
	Decolorizer   *regexp.Regexp
}

// NewDNSExecuter creates a new DNS executer from a template
// and a DNS request query.
func NewDNSExecuter(options *DNSOptions) *DNSExecuter {
	dnsClient := retryabledns.New(DefaultResolvers, options.DNSRequest.Retries)

	executer := &DNSExecuter{
		debug:         options.Debug,
		jsonOutput:    options.JSON,
		jsonRequest:   options.JSONRequests,
		dnsClient:     dnsClient,
		template:      options.Template,
		dnsRequest:    options.DNSRequest,
		writer:        options.Writer,
		outputMutex:   &sync.Mutex{},
		coloredOutput: options.ColoredOutput,
		colorizer:     options.Colorizer,
		decolorizer:   options.Decolorizer,
	}
	return executer
}

// ExecuteDNS executes the DNS request on a URL
func (e *DNSExecuter) ExecuteDNS(p progress.IProgress, URL string) (result Result) {
	// Parse the URL and return domain if URL.
	var domain string
	if isURL(URL) {
		domain = extractDomain(URL)
	} else {
		domain = URL
	}

	// Compile each request for the template based on the URL
	compiledRequest, err := e.dnsRequest.MakeDNSRequest(domain)
	if err != nil {
		result.Error = errors.Wrap(err, "could not make dns request")
		p.Drop(1)
		return
	}

	if e.debug {
		gologger.Infof("Dumped DNS request for %s (%s)\n\n", URL, e.template.ID)
		fmt.Fprintf(os.Stderr, "%s\n", compiledRequest.String())
	}

	// Send the request to the target servers
	resp, err := e.dnsClient.Do(compiledRequest)
	if err != nil {
		result.Error = errors.Wrap(err, "could not send dns request")
		p.Drop(1)
		return
	}

	p.Update()

	gologger.Verbosef("Sent DNS request to %s\n", "dns-request", URL)

	if e.debug {
		gologger.Infof("Dumped DNS response for %s (%s)\n\n", URL, e.template.ID)
		fmt.Fprintf(os.Stderr, "%s\n", resp.String())
	}

	matcherCondition := e.dnsRequest.GetMatchersCondition()
	for _, matcher := range e.dnsRequest.Matchers {
		// Check if the matcher matched
		if !matcher.MatchDNS(resp) {
			// If the condition is AND we haven't matched, return.
			if matcherCondition == matchers.ANDCondition {
				return
			}
		} else {
			// If the matcher has matched, and its an OR
			// write the first output then move to next matcher.
			if matcherCondition == matchers.ORCondition && len(e.dnsRequest.Extractors) == 0 {
<<<<<<< HEAD
				e.writeOutputDNS(domain, matcher, nil, nil)
=======
				e.writeOutputDNS(domain, compiledRequest, resp, matcher, nil)
>>>>>>> 2dfd245f
				result.GotResults = true
			}
		}
	}

	// All matchers have successfully completed so now start with the
	// next task which is extraction of input from matchers.
	var extractorResults []string
	for _, extractor := range e.dnsRequest.Extractors {
		for match := range extractor.ExtractDNS(resp) {
			if !extractor.Internal {
				extractorResults = append(extractorResults, match)
			}
		}
	}

	// All matchers have successfully completed so now start with the
	// next task which is extraction of input from matchers.
	var captureGroupExtractorResults []map[string]string
	for _, capture_group_extractor := range e.dnsRequest.CaptureGroupExtractors {
		for _, match := range capture_group_extractor.ExtractDNS(resp) {
			if !capture_group_extractor.Internal {
				captureGroupExtractorResults = append(captureGroupExtractorResults, match)
			}
		}
		// probably redundant but ensures we snapshot current payload values when capture_group_extractors are valid
		//result.CaptureGroupExtractions[capture_group_extractor.Name] = captureGroupExtractorResults
	}

	// Write a final string of output if matcher type is
	// AND or if we have extractors for the mechanism too.
<<<<<<< HEAD
	if len(e.dnsRequest.Extractors) > 0 || len(e.dnsRequest.CaptureGroupExtractors) > 0 || matcherCondition == matchers.ANDCondition {
		e.writeOutputDNS(domain, nil, extractorResults, captureGroupExtractorResults)
=======
	if len(e.dnsRequest.Extractors) > 0 || matcherCondition == matchers.ANDCondition {
		e.writeOutputDNS(domain, compiledRequest, resp, nil, extractorResults)
>>>>>>> 2dfd245f
		result.GotResults = true
	}

	return
}

// Close closes the dns executer for a template.
func (e *DNSExecuter) Close() {
	e.outputMutex.Lock()
	defer e.outputMutex.Unlock()
	e.writer.Flush()
}<|MERGE_RESOLUTION|>--- conflicted
+++ resolved
@@ -130,11 +130,7 @@
 			// If the matcher has matched, and its an OR
 			// write the first output then move to next matcher.
 			if matcherCondition == matchers.ORCondition && len(e.dnsRequest.Extractors) == 0 {
-<<<<<<< HEAD
-				e.writeOutputDNS(domain, matcher, nil, nil)
-=======
-				e.writeOutputDNS(domain, compiledRequest, resp, matcher, nil)
->>>>>>> 2dfd245f
+				e.writeOutputDNS(domain, compiledRequest, resp, matcher, nil,nil)
 				result.GotResults = true
 			}
 		}
@@ -166,13 +162,9 @@
 
 	// Write a final string of output if matcher type is
 	// AND or if we have extractors for the mechanism too.
-<<<<<<< HEAD
+
 	if len(e.dnsRequest.Extractors) > 0 || len(e.dnsRequest.CaptureGroupExtractors) > 0 || matcherCondition == matchers.ANDCondition {
-		e.writeOutputDNS(domain, nil, extractorResults, captureGroupExtractorResults)
-=======
-	if len(e.dnsRequest.Extractors) > 0 || matcherCondition == matchers.ANDCondition {
-		e.writeOutputDNS(domain, compiledRequest, resp, nil, extractorResults)
->>>>>>> 2dfd245f
+		e.writeOutputDNS(domain, compiledRequest, resp, nil, extractorResults, captureGroupExtractorResults)
 		result.GotResults = true
 	}
 
