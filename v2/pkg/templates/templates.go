//go:generate dstdocgen -path "" -structure Template -output templates_doc.go -package templates
package templates

import (
	"encoding/json"

	validate "github.com/go-playground/validator/v10"
	"github.com/projectdiscovery/nuclei/v2/pkg/model"
	"github.com/projectdiscovery/nuclei/v2/pkg/protocols"
	"github.com/projectdiscovery/nuclei/v2/pkg/protocols/common/variables"
	"github.com/projectdiscovery/nuclei/v2/pkg/protocols/dns"
	"github.com/projectdiscovery/nuclei/v2/pkg/protocols/file"
	"github.com/projectdiscovery/nuclei/v2/pkg/protocols/headless"
	"github.com/projectdiscovery/nuclei/v2/pkg/protocols/http"
	"github.com/projectdiscovery/nuclei/v2/pkg/protocols/multi"
	"github.com/projectdiscovery/nuclei/v2/pkg/protocols/network"
	"github.com/projectdiscovery/nuclei/v2/pkg/protocols/ssl"
	"github.com/projectdiscovery/nuclei/v2/pkg/protocols/websocket"
	"github.com/projectdiscovery/nuclei/v2/pkg/protocols/whois"
	"github.com/projectdiscovery/nuclei/v2/pkg/templates/types"
	"github.com/projectdiscovery/nuclei/v2/pkg/workflows"
	errorutil "github.com/projectdiscovery/utils/errors"
	"go.uber.org/multierr"
	"gopkg.in/yaml.v2"
)

// Template is a YAML input file which defines all the requests and
// other metadata for a template.
type Template struct {
	// description: |
	//   ID is the unique id for the template.
	//
	//   #### Good IDs
	//
	//   A good ID uniquely identifies what the requests in the template
	//   are doing. Let's say you have a template that identifies a git-config
	//   file on the webservers, a good name would be `git-config-exposure`. Another
	//   example name is `azure-apps-nxdomain-takeover`.
	// examples:
	//   - name: ID Example
	//     value: "\"CVE-2021-19520\""
	ID string `yaml:"id" json:"id" jsonschema:"title=id of the template,description=The Unique ID for the template,example=cve-2021-19520,pattern=^([a-zA-Z0-9]+[-_])*[a-zA-Z0-9]+$"`
	// description: |
	//   Info contains metadata information about the template.
	// examples:
	//   - value: exampleInfoStructure
	Info model.Info `yaml:"info" json:"info" jsonschema:"title=info for the template,description=Info contains metadata for the template"`
	// description: |
	//   Requests contains the http request to make in the template.
	//   WARNING: 'requests' will be deprecated and will be removed in a future release. Please use 'http' instead.
	// examples:
	//   - value: exampleNormalHTTPRequest
	RequestsHTTP []*http.Request `yaml:"requests,omitempty" json:"requests,omitempty" jsonschema:"title=http requests to make,description=HTTP requests to make for the template"`
	// description: |
	//   HTTP contains the http request to make in the template.
	// examples:
	//   - value: exampleNormalHTTPRequest
	// RequestsWithHTTP is placeholder(internal) only, and should not be used instead use RequestsHTTP
	// Deprecated: Use RequestsHTTP instead.
	RequestsWithHTTP []*http.Request `yaml:"http,omitempty" json:"http,omitempty" jsonschema:"title=http requests to make,description=HTTP requests to make for the template"`
	// description: |
	//   DNS contains the dns request to make in the template
	// examples:
	//   - value: exampleNormalDNSRequest
	RequestsDNS []*dns.Request `yaml:"dns,omitempty" json:"dns,omitempty" jsonschema:"title=dns requests to make,description=DNS requests to make for the template"`
	// description: |
	//   File contains the file request to make in the template
	// examples:
	//   - value: exampleNormalFileRequest
	RequestsFile []*file.Request `yaml:"file,omitempty" json:"file,omitempty" jsonschema:"title=file requests to make,description=File requests to make for the template"`
	// description: |
	//   Network contains the network request to make in the template
	//   WARNING: 'network' will be deprecated and will be removed in a future release. Please use 'tcp' instead.
	// examples:
	//   - value: exampleNormalNetworkRequest
	RequestsNetwork []*network.Request `yaml:"network,omitempty" json:"network,omitempty" jsonschema:"title=network requests to make,description=Network requests to make for the template"`
	// description: |
	//   TCP contains the network request to make in the template
	// examples:
	//   - value: exampleNormalNetworkRequest
	// RequestsWithTCP is placeholder(internal) only, and should not be used instead use RequestsNetwork
	// Deprecated: Use RequestsNetwork instead.
	RequestsWithTCP []*network.Request `yaml:"tcp,omitempty" json:"tcp,omitempty" jsonschema:"title=network(tcp) requests to make,description=Network requests to make for the template"`
	// description: |
	//   Headless contains the headless request to make in the template.
	RequestsHeadless []*headless.Request `yaml:"headless,omitempty" json:"headless,omitempty" jsonschema:"title=headless requests to make,description=Headless requests to make for the template"`
	// description: |
	//   SSL contains the SSL request to make in the template.
	RequestsSSL []*ssl.Request `yaml:"ssl,omitempty" json:"ssl,omitempty" jsonschema:"title=ssl requests to make,description=SSL requests to make for the template"`
	// description: |
	//   Websocket contains the Websocket request to make in the template.
	RequestsWebsocket []*websocket.Request `yaml:"websocket,omitempty" json:"websocket,omitempty" jsonschema:"title=websocket requests to make,description=Websocket requests to make for the template"`

	// description: |
	//   WHOIS contains the WHOIS request to make in the template.
	RequestsWHOIS []*whois.Request `yaml:"whois,omitempty" json:"whois,omitempty" jsonschema:"title=whois requests to make,description=WHOIS requests to make for the template"`
	// description: |
	//   Workflows is a yaml based workflow declaration code.
	workflows.Workflow `yaml:",inline,omitempty" jsonschema:"title=workflows to run,description=Workflows to run for the template"`
	CompiledWorkflow   *workflows.Workflow `yaml:"-" json:"-" jsonschema:"-"`

	// description: |
	//   Self Contained marks Requests for the template as self-contained
	SelfContained bool `yaml:"self-contained,omitempty" json:"self-contained,omitempty" jsonschema:"title=mark requests as self-contained,description=Mark Requests for the template as self-contained"`
	// description: |
	//  Stop execution once first match is found
	StopAtFirstMatch bool `yaml:"stop-at-first-match,omitempty" json:"stop-at-first-match,omitempty" jsonschema:"title=stop at first match,description=Stop at first match for the template"`

	// description: |
	//   Signature is the request signature method
	// values:
	//   - "AWS"
	Signature http.SignatureTypeHolder `yaml:"signature,omitempty" json:"signature,omitempty" jsonschema:"title=signature is the http request signature method,description=Signature is the HTTP Request signature Method,enum=AWS"`

	// description: |
	//   Variables contains any variables for the current request.
	Variables variables.Variable `yaml:"variables,omitempty" json:"variables,omitempty" jsonschema:"title=variables for the http request,description=Variables contains any variables for the current request"`

	// description: |
	//   Constants contains any scalar costant for the current template
	Constants map[string]interface{} `yaml:"constants,omitempty" json:"constants,omitempty" jsonschema:"title=constant for the template,description=constants contains any constant for the template"`

	// TotalRequests is the total number of requests for the template.
	TotalRequests int `yaml:"-" json:"-"`
	// Executer is the actual template executor for running template requests
	Executer protocols.Executer `yaml:"-" json:"-"`

	Path string `yaml:"-" json:"-"`

	// Verified defines if the template signature is digitally verified
	Verified bool `yaml:"-" json:"-"`

	// MultiProtoRequest (Internal) contains multi protocol request if multiple protocols are used
	MultiProtoRequest multi.Request `yaml:"-" json:"-"`
}

// Type returns the type of the template
func (template *Template) Type() types.ProtocolType {
	switch {
	case len(template.MultiProtoRequest.Queue) > 0:
		return types.MultiProtocol
	case len(template.RequestsDNS) > 0:
		return types.DNSProtocol
	case len(template.RequestsFile) > 0:
		return types.FileProtocol
	case len(template.RequestsHTTP) > 0:
		return types.HTTPProtocol
	case len(template.RequestsHeadless) > 0:
		return types.HeadlessProtocol
	case len(template.RequestsNetwork) > 0:
		return types.NetworkProtocol
	case len(template.Workflow.Workflows) > 0:
		return types.WorkflowProtocol
	case len(template.RequestsSSL) > 0:
		return types.SSLProtocol
	case len(template.RequestsWebsocket) > 0:
		return types.WebsocketProtocol
	case len(template.RequestsWHOIS) > 0:
		return types.WHOISProtocol
	default:
		return types.InvalidProtocol
	}
}

// MarshalYAML forces recursive struct validation during marshal operation
func (template *Template) MarshalYAML() ([]byte, error) {
	out, marshalErr := yaml.Marshal(template)
	errValidate := validate.New().Struct(template)
	return out, multierr.Append(marshalErr, errValidate)
}

// MarshalYAML forces recursive struct validation after unmarshal operation
func (template *Template) UnmarshalYAML(unmarshal func(interface{}) error) error {
	type Alias Template
	alias := &Alias{}
	err := unmarshal(alias)
	if err != nil {
		return err
	}
	*template = Template(*alias)

	if len(template.RequestsHTTP) > 0 || len(template.RequestsNetwork) > 0 {
<<<<<<< HEAD
		deprecatedProtocolNameTemplates.Store(template.ID, struct{}{})
=======
		_ = deprecatedProtocolNameTemplates.Set(template.ID, true)
>>>>>>> a4ca2021
	}

	if len(alias.RequestsHTTP) > 0 && len(alias.RequestsWithHTTP) > 0 {
		return errorutil.New("use http or requests, both are not supported").WithTag("invalid template")
	}
	if len(alias.RequestsNetwork) > 0 && len(alias.RequestsWithTCP) > 0 {
		return errorutil.New("use tcp or network, both are not supported").WithTag("invalid template")
	}
	if len(alias.RequestsWithHTTP) > 0 {
		template.RequestsHTTP = alias.RequestsWithHTTP
	}
	if len(alias.RequestsWithTCP) > 0 {
		template.RequestsNetwork = alias.RequestsWithTCP
	}
	err = validate.New().Struct(template)
	if err != nil {
		return err
	}
	// check if the template contains a multi protocols
	if template.isMultiProtocol() {
		var tempmap yaml.MapSlice
		err = unmarshal(&tempmap)
		if err != nil {
			return errorutil.NewWithErr(err).Msgf("failed to unmarshal multi protocol template %s", template.ID)
		}
		arr := []string{}
		for _, v := range tempmap {
			key, ok := v.Key.(string)
			if !ok {
				continue
			}
			arr = append(arr, key)
		}
		// add protocols to the protocol stack (the idea is to preserve the order of the protocols)
		template.addProtocolsToQueue(arr...)
	}
	return nil
}

// Internal function to create a protocol stack from a template if the template is a multi protocol template
func (template *Template) addProtocolsToQueue(keys ...string) {
	for _, key := range keys {
		switch key {
		case types.DNSProtocol.String():
			template.MultiProtoRequest.Queue = append(template.MultiProtoRequest.Queue, template.convertRequestToProtocolsRequest(template.RequestsDNS)...)
		case types.FileProtocol.String():
			template.MultiProtoRequest.Queue = append(template.MultiProtoRequest.Queue, template.convertRequestToProtocolsRequest(template.RequestsFile)...)
		case types.HTTPProtocol.String():
			template.MultiProtoRequest.Queue = append(template.MultiProtoRequest.Queue, template.convertRequestToProtocolsRequest(template.RequestsHTTP)...)
		case types.HeadlessProtocol.String():
			template.MultiProtoRequest.Queue = append(template.MultiProtoRequest.Queue, template.convertRequestToProtocolsRequest(template.RequestsHeadless)...)
		case types.NetworkProtocol.String():
			template.MultiProtoRequest.Queue = append(template.MultiProtoRequest.Queue, template.convertRequestToProtocolsRequest(template.RequestsNetwork)...)
		case types.SSLProtocol.String():
			template.MultiProtoRequest.Queue = append(template.MultiProtoRequest.Queue, template.convertRequestToProtocolsRequest(template.RequestsSSL)...)
		case types.WebsocketProtocol.String():
			template.MultiProtoRequest.Queue = append(template.MultiProtoRequest.Queue, template.convertRequestToProtocolsRequest(template.RequestsWebsocket)...)
		case types.WHOISProtocol.String():
			template.MultiProtoRequest.Queue = append(template.MultiProtoRequest.Queue, template.convertRequestToProtocolsRequest(template.RequestsWHOIS)...)
		}
	}
}

// isMultiProtocol checks if the template is a multi protocol template
func (template *Template) isMultiProtocol() bool {
	counter := len(template.RequestsDNS) + len(template.RequestsFile) +
		len(template.RequestsHTTP) + len(template.RequestsHeadless) +
		len(template.RequestsNetwork) + len(template.RequestsSSL) +
		len(template.RequestsWebsocket) + len(template.RequestsWHOIS)
	return counter > 1
}

// MarshalJSON forces recursive struct validation during marshal operation
func (template *Template) MarshalJSON() ([]byte, error) {
	out, marshalErr := json.Marshal(template)
	errValidate := validate.New().Struct(template)
	return out, multierr.Append(marshalErr, errValidate)
}

// UnmarshalJSON forces recursive struct validation after unmarshal operation
func (template *Template) UnmarshalJSON(data []byte) error {
	type Alias Template
	alias := &Alias{}
	err := json.Unmarshal(data, alias)
	if err != nil {
		return err
	}
	*template = Template(*alias)
	err = validate.New().Struct(template)
	if err != nil {
		return err
	}
	// check if template contains multiple protocols
	if template.isMultiProtocol() {
		var tempMap map[string]interface{}
		err = json.Unmarshal(data, &tempMap)
		if err != nil {
			return errorutil.NewWithErr(err).Msgf("failed to unmarshal multi protocol template %s", template.ID)
		}
		arr := []string{}
		for k := range tempMap {
			arr = append(arr, k)
		}
		template.addProtocolsToQueue(arr...)
	}
	return nil
}<|MERGE_RESOLUTION|>--- conflicted
+++ resolved
@@ -180,11 +180,7 @@
 	*template = Template(*alias)
 
 	if len(template.RequestsHTTP) > 0 || len(template.RequestsNetwork) > 0 {
-<<<<<<< HEAD
-		deprecatedProtocolNameTemplates.Store(template.ID, struct{}{})
-=======
 		_ = deprecatedProtocolNameTemplates.Set(template.ID, true)
->>>>>>> a4ca2021
 	}
 
 	if len(alias.RequestsHTTP) > 0 && len(alias.RequestsWithHTTP) > 0 {
