--- conflicted
+++ resolved
@@ -64,15 +64,7 @@
 	if len(template.Workflows) > 0 {
 		compiled := &template.Workflow
 
-<<<<<<< HEAD
-		compileWorkflow(&options, compiled, options.WorkflowLoader)
-=======
-		loader, err := compile.NewLoader(&options)
-		if err != nil {
-			return nil, errors.Wrap(err, "could not create workflow loader")
-		}
-		compileWorkflow(preprocessor, &options, compiled, loader)
->>>>>>> f516136b
+		compileWorkflow(preprocessor, &options, compiled, options.WorkflowLoader)
 		template.CompiledWorkflow = compiled
 		template.CompiledWorkflow.Options = &options
 	}
