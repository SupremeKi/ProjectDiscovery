--- conflicted
+++ resolved
@@ -36,13 +36,10 @@
 	WebsocketProtocol
 	// name:whois
 	WHOISProtocol
-<<<<<<< HEAD
 	// name:code
 	CodeProtocol
-=======
 	// name: multi
 	MultiProtocol
->>>>>>> e1d3f474
 	limit
 	InvalidProtocol
 )
@@ -59,11 +56,8 @@
 	SSLProtocol:       "ssl",
 	WebsocketProtocol: "websocket",
 	WHOISProtocol:     "whois",
-<<<<<<< HEAD
 	CodeProtocol:      "code",
-=======
 	MultiProtocol:     "multi",
->>>>>>> e1d3f474
 }
 
 func GetSupportedProtocolTypes() ProtocolTypes {
