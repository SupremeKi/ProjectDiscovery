--- conflicted
+++ resolved
@@ -66,24 +66,7 @@
 	var workflowTemplates []*Template
 
 	for _, path := range paths {
-<<<<<<< HEAD
-		opts := protocols.ExecuterOptions{
-			Output:          options.Output,
-			Options:         options.Options,
-			Progress:        options.Progress,
-			Catalog:         options.Catalog,
-			Browser:         options.Browser,
-			RateLimiter:     options.RateLimiter,
-			IssuesClient:    options.IssuesClient,
-			Interactsh:      options.Interactsh,
-			ProjectFile:     options.ProjectFile,
-			Store:           options.Store,
-			HostErrorsCache: options.HostErrorsCache,
-		}
-		template, err := Parse(path, preprocessor, opts)
-=======
 		template, err := Parse(path, preprocessor, options.Copy())
->>>>>>> d6cfa556
 		if err != nil {
 			gologger.Warning().Msgf("Could not parse workflow template %s: %v\n", path, err)
 			continue
