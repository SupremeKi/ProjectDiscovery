--- conflicted
+++ resolved
@@ -3,7 +3,6 @@
 import (
 	"fmt"
 	"strings"
-	"sync"
 
 	"github.com/logrusorgru/aurora"
 	"github.com/projectdiscovery/gologger"
@@ -14,11 +13,7 @@
 var (
 	Colorizer                       aurora.Aurora
 	SeverityColorizer               func(severity.Severity) string
-<<<<<<< HEAD
-	deprecatedProtocolNameTemplates = sync.Map{} //templates that still use deprecated protocol names
-=======
 	deprecatedProtocolNameTemplates = mapsutil.SyncLockMap[string, bool]{Map: mapsutil.Map[string, bool]{}} //templates that still use deprecated protocol names
->>>>>>> a4ca2021
 )
 
 // TemplateLogMessage returns a beautified log string for a template
@@ -54,25 +49,6 @@
 // PrintDeprecatedProtocolNameMsgIfApplicable prints a message if deprecated protocol names are used
 // Unless mode is silent we print a message for deprecated protocol name
 func PrintDeprecatedProtocolNameMsgIfApplicable(isSilent bool, verbose bool) {
-<<<<<<< HEAD
-	templateIds := []string{}
-	deprecatedProtocolNameTemplates.Range(func(key, value interface{}) bool {
-		if id, ok := key.(string); ok {
-			templateIds = append(templateIds, id)
-		}
-		return true
-	})
-
-	if len(templateIds) > 0 && !isSilent {
-		gologger.Print().Msgf("[%v] Found %v templates loaded with deprecated protocol syntax, update before v2.9.5 for continued support.\n", aurora.Yellow("WRN").String(), len(templateIds))
-	}
-	if verbose {
-		for _, template := range templateIds {
-			gologger.Print().Msgf("  - %v\n", template)
-		}
-	}
-	deprecatedProtocolNameTemplates = sync.Map{}
-=======
 	count := 0
 	_ = deprecatedProtocolNameTemplates.Iterate(func(k string, v bool) error {
 		count++
@@ -90,5 +66,4 @@
 	deprecatedProtocolNameTemplates.Lock()
 	deprecatedProtocolNameTemplates.Map = make(map[string]bool)
 	deprecatedProtocolNameTemplates.Unlock()
->>>>>>> a4ca2021
 }