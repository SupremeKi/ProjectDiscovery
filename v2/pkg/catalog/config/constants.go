--- conflicted
+++ resolved
@@ -25,12 +25,8 @@
 	CustomGitLabTemplatesDirName = "gitlab"
 )
 
-<<<<<<< HEAD
 // IsOutdatedVersion compares two versions and returns true
 // if the current version is outdated
-=======
-// IsOutdatedVersion compares two versions and returns true if the current version is outdated
->>>>>>> 7d5fa300
 func IsOutdatedVersion(current, latest string) bool {
 	if latest == "" {
 		// if pdtm api call failed it's assumed that the current version is outdated
