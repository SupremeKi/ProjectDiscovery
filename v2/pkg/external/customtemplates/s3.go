--- conflicted
+++ resolved
@@ -27,15 +27,9 @@
 	Location   string
 }
 
-<<<<<<< HEAD
-// download custom templates from s3 bucket
+// Download retrieves all custom templates from s3 bucket
 func (bk *customTemplateS3Bucket) Download(ctx context.Context) {
 	downloadPath := filepath.Join(nucleiConfig.DefaultConfig.CustomS3TemplatesDirectory, bk.bucketName)
-=======
-// Download retrieves all custom templates from s3 bucket
-func (bk *customTemplateS3Bucket) Download(location string, ctx context.Context) {
-	downloadPath := filepath.Join(location, CustomS3TemplateDirectory, bk.bucketName)
->>>>>>> b211d6fa
 
 	s3Manager := manager.NewDownloader(bk.s3Client)
 	paginator := s3.NewListObjectsV2Paginator(bk.s3Client, &s3.ListObjectsV2Input{
@@ -59,8 +53,7 @@
 	gologger.Info().Msgf("AWS bucket %s was cloned successfully at %s", bk.bucketName, downloadPath)
 }
 
-<<<<<<< HEAD
-// download custom templates from s3 bucket
+// Update downloads custom templates from s3 bucket
 func (bk *customTemplateS3Bucket) Update(ctx context.Context) {
 	bk.Download(ctx)
 }
@@ -85,11 +78,6 @@
 		providers = append(providers, ctBucket)
 	}
 	return providers, nil
-=======
-// Update download custom templates from s3 bucket
-func (bk *customTemplateS3Bucket) Update(location string, ctx context.Context) {
-	bk.Download(location, ctx)
->>>>>>> b211d6fa
 }
 
 func downloadToFile(downloader *manager.Downloader, targetDirectory, bucket, key string) error {
