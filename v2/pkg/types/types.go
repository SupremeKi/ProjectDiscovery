package types

import (
	"time"

	"github.com/projectdiscovery/goflags"
	"github.com/projectdiscovery/nuclei/v2/pkg/model/types/severity"
	"github.com/projectdiscovery/nuclei/v2/pkg/templates/types"
	fileutil "github.com/projectdiscovery/utils/file"
)

// Options contains the configuration options for nuclei scanner.
type Options struct {
	// Tags contains a list of tags to execute templates for. Multiple paths
	// can be specified with -l flag and -tags can be used in combination with
	// the -l flag.
	Tags goflags.StringSlice
	// ExcludeTags is the list of tags to exclude
	ExcludeTags goflags.StringSlice
	// Workflows specifies any workflows to run by nuclei
	Workflows goflags.StringSlice
	// WorkflowURLs specifies URLs to a list of workflows to use
	WorkflowURLs goflags.StringSlice
	// Templates specifies the template/templates to use
	Templates goflags.StringSlice
	// TemplateURLs specifies URLs to a list of templates to use
	TemplateURLs goflags.StringSlice
	// RemoteTemplates specifies list of allowed URLs to load remote templates from
	RemoteTemplateDomainList goflags.StringSlice
	// 	ExcludedTemplates  specifies the template/templates to exclude
	ExcludedTemplates goflags.StringSlice
	// ExcludeMatchers is a list of matchers to exclude processing
	ExcludeMatchers goflags.StringSlice
	// CustomHeaders is the list of custom global headers to send with each request.
	CustomHeaders goflags.StringSlice
	// Vars is the list of custom global vars
	Vars goflags.RuntimeMap
	// vars to use as iterative payload
	varsPayload map[string]interface{}
	// Severities filters templates based on their severity and only run the matching ones.
	Severities severity.Severities
	// ExcludeSeverities specifies severities to exclude
	ExcludeSeverities severity.Severities
	// Authors filters templates based on their author and only run the matching ones.
	Authors goflags.StringSlice
	// Protocols contains the protocols to be allowed executed
	Protocols types.ProtocolTypes
	// ExcludeProtocols contains protocols to not be executed
	ExcludeProtocols types.ProtocolTypes
	// IncludeTags includes specified tags to be run even while being in denylist
	IncludeTags goflags.StringSlice
	// IncludeTemplates includes specified templates to be run even while being in denylist
	IncludeTemplates goflags.StringSlice
	// IncludeIds includes specified ids to be run even while being in denylist
	IncludeIds goflags.StringSlice
	// ExcludeIds contains templates ids to not be executed
	ExcludeIds goflags.StringSlice

	InternalResolversList []string // normalized from resolvers flag as well as file provided.
	// ProjectPath allows nuclei to use a user defined project folder
	ProjectPath string
	// InteractshURL is the URL for the interactsh server.
	InteractshURL string
	// Interactsh Authorization header value for self-hosted servers
	InteractshToken string
	// Target URLs/Domains to scan using a template
	Targets goflags.StringSlice
	// TargetsFilePath specifies the targets from a file to scan using templates.
	TargetsFilePath string
	// Resume the scan from the state stored in the resume config file
	Resume string
	// Output is the file to write found results to.
	Output string
	// ProxyInternal requests
	ProxyInternal bool
	// Show all supported DSL signatures
	ListDslSignatures bool
	// List of HTTP(s)/SOCKS5 proxy to use (comma separated or file input)
	Proxy goflags.StringSlice
	// TemplatesDirectory is the directory to use for storing templates
	TemplatesDirectory string
	// TraceLogFile specifies a file to write with the trace of all requests
	TraceLogFile string
	// ErrorLogFile specifies a file to write with the errors of all requests
	ErrorLogFile string
	// ReportingDB is the db for report storage as well as deduplication
	ReportingDB string
	// ReportingConfig is the config file for nuclei reporting module
	ReportingConfig string
	// MarkdownExportDirectory is the directory to export reports in Markdown format
	MarkdownExportDirectory string
	// SarifExport is the file to export sarif output format to
	SarifExport string
	// CloudURL is the URL for the nuclei cloud endpoint
	CloudURL string
	// CloudAPIKey is the api-key for the nuclei cloud endpoint
	CloudAPIKey string
	// Scanlist feature to get all the scan ids for a user
	ScanList bool
	// Nostore
	NoStore bool
	// Delete scan
	DeleteScan string
	// Get issues for a scan
	ScanOutput string
	// ResolversFile is a file containing resolvers for nuclei.
	ResolversFile string
	// StatsInterval is the number of seconds to display stats after
	StatsInterval int
	// MetricsPort is the port to show metrics on
	MetricsPort int
	// MaxHostError is the maximum number of errors allowed for a host
	MaxHostError int
	// BulkSize is the of targets analyzed in parallel for each template
	BulkSize int
	// TemplateThreads is the number of templates executed in parallel
	TemplateThreads int
	// HeadlessBulkSize is the of targets analyzed in parallel for each headless template
	HeadlessBulkSize int
	// HeadlessTemplateThreads is the number of headless templates executed in parallel
	HeadlessTemplateThreads int
	// Timeout is the seconds to wait for a response from the server.
	Timeout int
	// Retries is the number of times to retry the request
	Retries int
	// Rate-Limit is the maximum number of requests per specified target
	RateLimit int
	// Rate-Limit is the maximum number of requests per minute for specified target
	RateLimitMinute int
	// PageTimeout is the maximum time to wait for a page in seconds
	PageTimeout int
	// InteractionsCacheSize is the number of interaction-url->req to keep in cache at a time.
	InteractionsCacheSize int
	// InteractionsPollDuration is the number of seconds to wait before each interaction poll
	InteractionsPollDuration int
	// Eviction is the number of seconds after which to automatically discard
	// interaction requests.
	InteractionsEviction int
	// InteractionsCoolDownPeriod is additional seconds to wait for interactions after closing
	// of the poller.
	InteractionsCoolDownPeriod int
	// MaxRedirects is the maximum numbers of redirects to be followed.
	MaxRedirects int
	// FollowRedirects enables following redirects for http request module
	FollowRedirects bool
	// FollowRedirects enables following redirects for http request module only on the same host
	FollowHostRedirects bool
	// OfflineHTTP is a flag that specific offline processing of http response
	// using same matchers/extractors from http protocol without the need
	// to send a new request, reading responses from a file.
	OfflineHTTP bool
	// StatsJSON writes stats output in JSON format
	StatsJSON bool
	// Headless specifies whether to allow headless mode templates
	Headless bool
	// ShowBrowser specifies whether the show the browser in headless mode
	ShowBrowser bool
	// UseInstalledChrome skips chrome install and use local instance
	UseInstalledChrome bool
	// SystemResolvers enables override of nuclei's DNS client opting to use system resolver stack.
	SystemResolvers bool
	// ShowActions displays a list of all headless actions
	ShowActions bool
	// Metrics enables display of metrics via an http endpoint
	Metrics bool
	// Debug mode allows debugging request/responses for the engine
	Debug bool
	// DebugRequests mode allows debugging request for the engine
	DebugRequests bool
	// DebugResponse mode allows debugging response for the engine
	DebugResponse bool
	// DisableHTTPProbe disables http probing feature of input normalization
	DisableHTTPProbe bool
	// LeaveDefaultPorts skips normalization of default ports
	LeaveDefaultPorts bool
	// AutomaticScan enables automatic tech based template execution
	AutomaticScan bool
	// Silent suppresses any extra text and only writes found URLs on screen.
	Silent bool
	// Version specifies if we should just show version and exit
	Version bool
	// Validate validates the templates passed to nuclei.
	Validate bool
	// NoStrictSyntax disables strict syntax check on nuclei templates (allows custom key-value pairs).
	NoStrictSyntax bool
	// Verbose flag indicates whether to show verbose output or not
	Verbose        bool
	VerboseVerbose bool
	// ShowVarDump displays variable dump
	ShowVarDump bool
	// No-Color disables the colored output.
	NoColor bool
	// UpdateTemplates updates the templates installed at startup
	UpdateTemplates bool
	// JSON writes json output to files
	JSON bool
	// JSONRequests writes requests/responses for matches in JSON output
	JSONRequests bool
	// Cloud enables nuclei cloud scan execution
	Cloud bool
	// EnableProgressBar enables progress bar
	EnableProgressBar bool
	// TemplatesVersion shows the templates installed version
	TemplatesVersion bool
	// TemplateList lists available templates
	TemplateList bool
	// HangMonitor enables nuclei hang monitoring
	HangMonitor bool
	// Stdin specifies whether stdin input was given to the process
	Stdin bool
	// StopAtFirstMatch stops processing template at first full match (this may break chained requests)
	StopAtFirstMatch bool
	// Stream the input without sorting
	Stream bool
	// NoMeta disables display of metadata for the matches
	NoMeta bool
	// NoTimestamp disables display of timestamp for the matcher
	NoTimestamp bool
	// Project is used to avoid sending same HTTP request multiple times
	Project bool
	// NewTemplates only runs newly added templates from the repository
	NewTemplates bool
	// NewTemplatesWithVersion runs new templates added in specific version
	NewTemplatesWithVersion goflags.StringSlice
	// NoInteractsh disables use of interactsh server for interaction polling
	NoInteractsh bool
	// UpdateNuclei checks for an update for the nuclei engine
	UpdateNuclei bool
	// NoUpdateTemplates disables checking for nuclei templates updates
	NoUpdateTemplates bool
	// EnvironmentVariables enables support for environment variables
	EnvironmentVariables bool
	// MatcherStatus displays optional status for the failed matches as well
	MatcherStatus bool
	// ClientCertFile client certificate file (PEM-encoded) used for authenticating against scanned hosts
	ClientCertFile string
	// ClientKeyFile client key file (PEM-encoded) used for authenticating against scanned hosts
	ClientKeyFile string
	// ClientCAFile client certificate authority file (PEM-encoded) used for authenticating against scanned hosts
	ClientCAFile string
	// Use ZTLS library
	ZTLS bool
	// ShowMatchLine enables display of match line number
	ShowMatchLine bool
	// EnablePprof enables exposing pprof runtime information with a webserver.
	EnablePprof bool
	// StoreResponse stores received response to output directory
	StoreResponse bool
	// StoreResponseDir stores received response to custom directory
	StoreResponseDir string
	// DisableRedirects disables following redirects for http request module
	DisableRedirects bool
	// SNI custom hostname
	SNI string
	// Interface to use for network scan
	Interface string
	// SourceIP sets custom source IP address for network requests
	SourceIP string
	// AttackType overrides template level attack-type configuration
	AttackType string
	// ResponseReadSize is the maximum size of response to read
	ResponseReadSize int
	// ResponseSaveSize is the maximum size of response to save
	ResponseSaveSize int
	// Health Check
	HealthCheck bool
	// Time to wait between each input read operation before closing the stream
	InputReadTimeout time.Duration
	// Disable stdin for input processing
	DisableStdin bool
	// IncludeConditions is the list of conditions templates should match
	IncludeConditions goflags.StringSlice
	// Custom Config Directory
	CustomConfigDir string
<<<<<<< HEAD
	// Enable uncover egine
	Uncover bool
	// Uncover search query
	UncoverQuery goflags.StringSlice
	// Uncover search engine
	UncoverEngine goflags.StringSlice
	// Uncover search field
	UncoverField string
	// Uncover search limit
	UncoverLimit int
	// Uncover search delay
	UncoverDelay int
=======
	// ConfigPath contains the config path (used by healthcheck)
	ConfigPath string
	// ScanAllIPs associated to a dns record
	ScanAllIPs bool
	// IPVersion to scan (4,6)
	IPVersion goflags.StringSlice
>>>>>>> 2066135f
	// Github token used to clone/pull from private repos for custom templates
	GithubToken string
	// GithubTemplateRepo is the list of custom public/private templates github repos
	GithubTemplateRepo goflags.StringSlice
}

func (options *Options) AddVarPayload(key string, value interface{}) {
	if options.varsPayload == nil {
		options.varsPayload = make(map[string]interface{})
	}

	options.varsPayload[key] = value
}

func (options *Options) VarsPayload() map[string]interface{} {
	return options.varsPayload
}

// ShouldLoadResume resume file
func (options *Options) ShouldLoadResume() bool {
	return options.Resume != "" && fileutil.FileExists(options.Resume)
}

// ShouldSaveResume file
func (options *Options) ShouldSaveResume() bool {
	return true
}

// ShouldFollowHTTPRedirects determines if http redirects should be followed
func (options *Options) ShouldFollowHTTPRedirects() bool {
	return options.FollowRedirects || options.FollowHostRedirects
}

// DefaultOptions returns default options for nuclei
func DefaultOptions() *Options {
	return &Options{
		RateLimit:               150,
		BulkSize:                25,
		TemplateThreads:         25,
		HeadlessBulkSize:        10,
		HeadlessTemplateThreads: 10,
		Timeout:                 5,
		Retries:                 1,
		MaxHostError:            30,
	}
}<|MERGE_RESOLUTION|>--- conflicted
+++ resolved
@@ -272,7 +272,6 @@
 	IncludeConditions goflags.StringSlice
 	// Custom Config Directory
 	CustomConfigDir string
-<<<<<<< HEAD
 	// Enable uncover egine
 	Uncover bool
 	// Uncover search query
@@ -285,14 +284,12 @@
 	UncoverLimit int
 	// Uncover search delay
 	UncoverDelay int
-=======
 	// ConfigPath contains the config path (used by healthcheck)
 	ConfigPath string
 	// ScanAllIPs associated to a dns record
 	ScanAllIPs bool
 	// IPVersion to scan (4,6)
 	IPVersion goflags.StringSlice
->>>>>>> 2066135f
 	// Github token used to clone/pull from private repos for custom templates
 	GithubToken string
 	// GithubTemplateRepo is the list of custom public/private templates github repos
