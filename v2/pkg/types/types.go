--- conflicted
+++ resolved
@@ -345,21 +345,15 @@
 	// PublicTemplateDisableDownload disables downloading templates from the nuclei-templates public repository
 	PublicTemplateDisableDownload bool
 	// GitHub token used to clone/pull from private repos for custom templates
-<<<<<<< HEAD
-	GithubToken string
-	// GithubTemplateRepo is the list of custom public/private templates GitHub repos
-	GithubTemplateRepo []string
-	// Bitbucket token used to clone/pull from public/private repos for custom templates
-	BitbucketToken string
-	// BitbucketTemplateRepo is the list of custom public/private templates Bitbucket repos
-	BitbucketTemplateRepo []string
-=======
 	GitHubToken string
 	// GitHubTemplateRepo is the list of custom public/private templates GitHub repos
 	GitHubTemplateRepo []string
 	// GitHubTemplateDisableDownload disables downloading templates from custom GitHub repositories
 	GitHubTemplateDisableDownload bool
->>>>>>> 74a24ba7
+	// Bitbucket token used to clone/pull from public/private repos for custom templates
+	BitbucketToken string
+	// BitbucketTemplateRepo is the list of custom public/private templates Bitbucket repos
+	BitbucketTemplateRepo []string
 	// GitLabServerURL is the gitlab server to use for custom templates
 	GitLabServerURL string
 	// GitLabToken used to clone/pull from private repos for custom templates
