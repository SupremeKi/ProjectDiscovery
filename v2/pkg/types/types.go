--- conflicted
+++ resolved
@@ -236,13 +236,10 @@
 	InputReadTimeout time.Duration
 	// Disable stdin for input processing
 	DisableStdin bool
-<<<<<<< HEAD
 	// IncludeConditions is the list of conditions templates should match
 	IncludeConditions goflags.FileStringSlice
-=======
 	// Custom Config Directory
 	CustomConfigDir string
->>>>>>> 0aac36a4
 }
 
 func (options *Options) AddVarPayload(key string, value interface{}) {
