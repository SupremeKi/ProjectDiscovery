package main

// All Interactsh related testcases
var interactshTestCases = []TestCaseInfo{
<<<<<<< HEAD
	{Path: "protocols/http/interactsh.yaml", TestCase: &httpInteractshRequest{}, DisableOn: func() bool { return false }},
	{Path: "protocols/http/interactsh-stop-at-first-match.yaml", TestCase: &httpInteractshStopAtFirstMatchRequest{}, DisableOn: func() bool { return false }}, // disable this test for now
	{Path: "protocols/http/default-matcher-condition.yaml", TestCase: &httpDefaultMatcherCondition{}, DisableOn: func() bool { return false }},                // disable this test for now
=======
	{Path: "protocols/http/interactsh.yaml", TestCase: &httpInteractshRequest{}, DisableOn: func() bool { return osutils.IsWindows() || osutils.IsOSX() }},
	{Path: "protocols/http/interactsh-stop-at-first-match.yaml", TestCase: &httpInteractshStopAtFirstMatchRequest{}, DisableOn: func() bool { return true }},
	{Path: "protocols/http/default-matcher-condition.yaml", TestCase: &httpDefaultMatcherCondition{}, DisableOn: func() bool { return true }}, // disable this test for now
>>>>>>> c32acd09
	{Path: "protocols/http/interactsh-requests-mc-and.yaml", TestCase: &httpInteractshRequestsWithMCAnd{}},
}<|MERGE_RESOLUTION|>--- conflicted
+++ resolved
@@ -2,14 +2,8 @@
 
 // All Interactsh related testcases
 var interactshTestCases = []TestCaseInfo{
-<<<<<<< HEAD
 	{Path: "protocols/http/interactsh.yaml", TestCase: &httpInteractshRequest{}, DisableOn: func() bool { return false }},
 	{Path: "protocols/http/interactsh-stop-at-first-match.yaml", TestCase: &httpInteractshStopAtFirstMatchRequest{}, DisableOn: func() bool { return false }}, // disable this test for now
-	{Path: "protocols/http/default-matcher-condition.yaml", TestCase: &httpDefaultMatcherCondition{}, DisableOn: func() bool { return false }},                // disable this test for now
-=======
-	{Path: "protocols/http/interactsh.yaml", TestCase: &httpInteractshRequest{}, DisableOn: func() bool { return osutils.IsWindows() || osutils.IsOSX() }},
-	{Path: "protocols/http/interactsh-stop-at-first-match.yaml", TestCase: &httpInteractshStopAtFirstMatchRequest{}, DisableOn: func() bool { return true }},
-	{Path: "protocols/http/default-matcher-condition.yaml", TestCase: &httpDefaultMatcherCondition{}, DisableOn: func() bool { return true }}, // disable this test for now
->>>>>>> c32acd09
+	{Path: "protocols/http/default-matcher-condition.yaml", TestCase: &httpDefaultMatcherCondition{}, DisableOn: func() bool { return false }},
 	{Path: "protocols/http/interactsh-requests-mc-and.yaml", TestCase: &httpInteractshRequestsWithMCAnd{}},
 }